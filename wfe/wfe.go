package wfe

import (
	"bytes"
	"context"
	"crypto"
	"crypto/x509"
	"encoding/base64"
	"encoding/json"
	"errors"
	"fmt"
	"io/ioutil"
	"log"
	"math/rand"
	"net"
	"net/http"
	"net/mail"
	"net/url"
	"os"
	"sort"
	"strconv"
	"strings"
	"time"
	"unicode"

	"gopkg.in/square/go-jose.v2"

	"github.com/letsencrypt/pebble/acme"
	"github.com/letsencrypt/pebble/ca"
	"github.com/letsencrypt/pebble/core"
	"github.com/letsencrypt/pebble/db"
	"github.com/letsencrypt/pebble/va"
)

const (
	// Note: We deliberately pick endpoint paths that differ from Boulder to
	// exercise clients processing of the /directory response
	// We export the DirectoryPath and RootCertPath so that the pebble binary can reference it
	DirectoryPath     = "/dir"
	RootCertPath      = "/root"
	noncePath         = "/nonce-plz"
	newAccountPath    = "/sign-me-up"
	acctPath          = "/my-account/"
	newOrderPath      = "/order-plz"
	orderPath         = "/my-order/"
	orderFinalizePath = "/finalize-order/"
	authzPath         = "/authZ/"
	challengePath     = "/chalZ/"
	certPath          = "/certZ/"
	revokeCertPath    = "/revoke-cert"
	keyRolloverPath   = "/rollover-account-key"

	// How long do pending authorizations last before expiring?
	pendingAuthzExpire = time.Hour

	// How many contacts is an account allowed to have?
	maxContactsPerAcct = 2

	// badNonceEnvVar defines the environment variable name used to provide
	// a percentage value for how often good nonces should be rejected as if they
	// were bad. This can be used to exercise client nonce handling/retries.
	// To have the WFE not reject any good nonces, run Pebble like:
	//   PEBBLE_WFE_NONCEREJECT=0 pebble
	// To have the WFE reject 15% of good nonces, run Pebble like:
	//   PEBBLE_WFE_NONCEREJECT=15 pebble
	badNonceEnvVar = "PEBBLE_WFE_NONCEREJECT"

	// By default when no PEBBLE_WFE_NONCEREJECT is set, what percentage of good
	// nonces are rejected?
	defaultNonceReject = 5

	// POST requests with a JWS body must have the following Content-Type header
	expectedJWSContentType = "application/jose+json"

	// RFC 1034 says DNS labels have a max of 63 octets, and names have a max of 255
	// octets: https://tools.ietf.org/html/rfc1035#page-10. Since two of those octets
	// are taken up by the leading length byte and the trailing root period the actual
	// max length becomes 253.
	maxDNSIdentifierLength = 253

	// Invalid revocation reason codes.
	// The full list of codes can be found in Section 8.5.3.1 of ITU-T X.509
	// http://www.itu.int/rec/T-REC-X.509-201210-I/en
	unusedRevocationReason       = 7
	aACompromiseRevocationReason = 10
)

type wfeHandlerFunc func(context.Context, http.ResponseWriter, *http.Request)

func (f wfeHandlerFunc) ServeHTTP(w http.ResponseWriter, r *http.Request) {
	ctx := context.TODO()
	f(ctx, w, r)
}

type wfeHandler interface {
	ServeHTTP(w http.ResponseWriter, r *http.Request)
}

type topHandler struct {
	wfe wfeHandler
}

func (th *topHandler) ServeHTTP(w http.ResponseWriter, r *http.Request) {
	th.wfe.ServeHTTP(w, r)
}

type WebFrontEndImpl struct {
	log             *log.Logger
	db              *db.MemoryStore
	nonce           *nonceMap
	nonceErrPercent int
	va              *va.VAImpl
	ca              *ca.CAImpl
	strict          bool
}

const ToSURL = "data:text/plain,Do%20what%20thou%20wilt"

func New(
	log *log.Logger,
	db *db.MemoryStore,
	va *va.VAImpl,
	ca *ca.CAImpl,
	strict bool) WebFrontEndImpl {

	// Read the % of good nonces that should be rejected as bad nonces from the
	// environment
	nonceErrPercentVal := os.Getenv(badNonceEnvVar)
	var nonceErrPercent int

	// Parse the env var value as a base 10 int - if there isn't an error, use it
	// as the wfe nonceErrPercent
	if val, err := strconv.ParseInt(nonceErrPercentVal, 10, 0); err == nil {
		nonceErrPercent = int(val)
	} else {
		// Otherwise just use the default
		nonceErrPercent = defaultNonceReject
	}

	// If the value is out of the range just clip it sensibly
	if nonceErrPercent < 0 {
		nonceErrPercent = 0
	} else if nonceErrPercent > 100 {
		nonceErrPercent = 99
	}
	log.Printf("Configured to reject %d%% of good nonces", nonceErrPercent)

	return WebFrontEndImpl{
		log:             log,
		db:              db,
		nonce:           newNonceMap(),
		nonceErrPercent: nonceErrPercent,
		va:              va,
		ca:              ca,
		strict:          strict,
	}
}

func (wfe *WebFrontEndImpl) HandleFunc(
	mux *http.ServeMux,
	pattern string,
	handler wfeHandlerFunc,
	methods ...string) {

	methodsMap := make(map[string]bool)
	for _, m := range methods {
		methodsMap[m] = true
	}

	if methodsMap["GET"] && !methodsMap["HEAD"] {
		// Allow HEAD for any resource that allows GET
		methods = append(methods, "HEAD")
		methodsMap["HEAD"] = true
	}

	methodsStr := strings.Join(methods, ", ")
	defaultHandler := http.StripPrefix(pattern,
		&topHandler{
			wfe: wfeHandlerFunc(func(ctx context.Context, response http.ResponseWriter, request *http.Request) {
				// Modern ACME only sends a Replay-Nonce in responses to GET/HEAD
				// requests to the dedicated newNonce endpoint, or in replies to POST
				// requests that consumed a nonce.
				if request.Method == "POST" || pattern == noncePath {
					response.Header().Set("Replay-Nonce", wfe.nonce.createNonce())
				}

				// Per section 7.1 "Resources":
				//   The "index" link relation is present on all resources other than the
				//   directory and indicates the URL of the directory.
				if pattern != DirectoryPath {
					directoryURL := wfe.relativeEndpoint(request, DirectoryPath)
					response.Header().Add("Link", link(directoryURL, "index"))
				}

				addNoCacheHeader(response)

				if !methodsMap[request.Method] {
					response.Header().Set("Allow", methodsStr)
					wfe.sendError(acme.MethodNotAllowed(), response)
					return
				}

				wfe.log.Printf("%s %s -> calling handler()\n", request.Method, pattern)

				// TODO(@cpu): Configurable request timeout
				timeout := 1 * time.Minute
				ctx, cancel := context.WithTimeout(ctx, timeout)
				handler(ctx, response, request)
				cancel()
			},
			)})
	mux.Handle(pattern, defaultHandler)
}

func (wfe *WebFrontEndImpl) sendError(prob *acme.ProblemDetails, response http.ResponseWriter) {
	problemDoc, err := marshalIndent(prob)
	if err != nil {
		problemDoc = []byte("{\"detail\": \"Problem marshalling error message.\"}")
	}

	response.Header().Set("Content-Type", "application/problem+json; charset=utf-8")
	response.WriteHeader(prob.HTTPStatus)
	_, _ = response.Write(problemDoc)
}

func (wfe *WebFrontEndImpl) RootCert(
	ctx context.Context,
	response http.ResponseWriter,
	request *http.Request) {

	root := wfe.ca.GetRootCert()
	if root == nil {
		response.WriteHeader(http.StatusServiceUnavailable)
		return
	}

	response.Header().Set("Content-Type", "application/pem-certificate-chain; charset=utf-8")
	response.WriteHeader(http.StatusOK)
	_, _ = response.Write(root.PEM())
}

func (wfe *WebFrontEndImpl) Handler() http.Handler {
	m := http.NewServeMux()
	// GET only handlers
	wfe.HandleFunc(m, DirectoryPath, wfe.Directory, "GET")
	// Note for noncePath: "GET" also implies "HEAD"
	wfe.HandleFunc(m, noncePath, wfe.Nonce, "GET")
	wfe.HandleFunc(m, RootCertPath, wfe.RootCert, "GET")

	// POST only handlers
	wfe.HandleFunc(m, newAccountPath, wfe.NewAccount, "POST")
	wfe.HandleFunc(m, newOrderPath, wfe.NewOrder, "POST")
	wfe.HandleFunc(m, orderFinalizePath, wfe.FinalizeOrder, "POST")
	wfe.HandleFunc(m, acctPath, wfe.UpdateAccount, "POST")
	wfe.HandleFunc(m, keyRolloverPath, wfe.KeyRollover, "POST")
	wfe.HandleFunc(m, revokeCertPath, wfe.RevokeCert, "POST")
	wfe.HandleFunc(m, certPath, wfe.Certificate, "POST")
	wfe.HandleFunc(m, orderPath, wfe.Order, "POST")
	wfe.HandleFunc(m, authzPath, wfe.Authz, "POST")
	wfe.HandleFunc(m, challengePath, wfe.Challenge, "POST")

	return m
}

func (wfe *WebFrontEndImpl) Directory(
	ctx context.Context,
	response http.ResponseWriter,
	request *http.Request) {

	directoryEndpoints := map[string]string{
		"newNonce":   noncePath,
		"newAccount": newAccountPath,
		"newOrder":   newOrderPath,
		"revokeCert": revokeCertPath,
		"keyChange":  keyRolloverPath,
	}

	response.Header().Set("Content-Type", "application/json; charset=utf-8")

	relDir, err := wfe.relativeDirectory(request, directoryEndpoints)
	if err != nil {
		wfe.sendError(acme.InternalErrorProblem("unable to create directory"), response)
		return
	}

	_, _ = response.Write(relDir)
}

func (wfe *WebFrontEndImpl) relativeDirectory(request *http.Request, directory map[string]string) ([]byte, error) {
	// Create an empty map sized equal to the provided directory to store the
	// relative-ized result
	relativeDir := make(map[string]interface{}, len(directory))

	for k, v := range directory {
		relativeDir[k] = wfe.relativeEndpoint(request, v)
	}
	relativeDir["meta"] = map[string]string{
		"termsOfService": ToSURL,
	}

	directoryJSON, err := marshalIndent(relativeDir)
	// This should never happen since we are just marshaling known strings
	if err != nil {
		return nil, err
	}
	return directoryJSON, nil
}

func (wfe *WebFrontEndImpl) relativeEndpoint(request *http.Request, endpoint string) string {
	proto := "http"
	host := request.Host

	// If the request was received via TLS, use `https://` for the protocol
	if request.TLS != nil {
		proto = "https"
	}

	// Allow upstream proxies  to specify the forwarded protocol. Allow this value
	// to override our own guess.
	if specifiedProto := request.Header.Get("X-Forwarded-Proto"); specifiedProto != "" {
		proto = specifiedProto
	}

	// Default to "localhost" when no request.Host is provided. Otherwise requests
	// with an empty `Host` produce results like `http:///acme/new-authz`
	if request.Host == "" {
		host = "localhost"
	}

	return (&url.URL{Scheme: proto, Host: host, Path: endpoint}).String()
}

func (wfe *WebFrontEndImpl) Nonce(
	ctx context.Context,
	response http.ResponseWriter,
	request *http.Request) {
	statusCode := http.StatusNoContent
	// The ACME specification says GET requets should receive http.StatusNoContent
	// and HEAD requests should receive http.StatusOK.
	if request.Method == "HEAD" {
		statusCode = http.StatusOK
	}
	response.WriteHeader(statusCode)
}

func (wfe *WebFrontEndImpl) parseJWS(body string) (*jose.JSONWebSignature, error) {
	// Parse the raw JWS JSON to check that:
	// * the unprotected Header field is not being used.
	// * the "signatures" member isn't present, just "signature".
	//
	// This must be done prior to `jose.parseSigned` since it will strip away
	// these headers.
	var unprotected struct {
		Header     map[string]string
		Signatures []interface{}
	}
	if err := json.Unmarshal([]byte(body), &unprotected); err != nil {
		return nil, errors.New("Parse error reading JWS")
	}

	// ACME v2 never uses values from the unprotected JWS header. Reject JWS that
	// include unprotected headers.
	if unprotected.Header != nil {
		return nil, errors.New(
			"JWS \"header\" field not allowed. All headers must be in \"protected\" field")
	}

	// ACME v2 never uses the "signatures" array of JSON serialized JWS, just the
	// mandatory "signature" field. Reject JWS that include the "signatures" array.
	if len(unprotected.Signatures) > 0 {
		return nil, errors.New(
			"JWS \"signatures\" field not allowed. Only the \"signature\" field should contain a signature")
	}

	parsedJWS, err := jose.ParseSigned(body)
	if err != nil {
		return nil, errors.New("Parse error reading JWS")
	}

	if len(parsedJWS.Signatures) > 1 {
		return nil, errors.New("Too many signatures in POST body")
	}

	if len(parsedJWS.Signatures) == 0 {
		return nil, errors.New("POST JWS not signed")
	}
	return parsedJWS, nil
}

// jwsAuthType represents whether a given POST request is authenticated using
// a JWS with an embedded JWK (new-account, possibly revoke-cert) or an
// embedded Key ID or an unsupported/unknown auth type.
type jwsAuthType int

const (
	embeddedJWK jwsAuthType = iota
	embeddedKeyID
	invalidAuthType
)

// checkJWSAuthType examines a JWS' protected headers to determine if
// the request being authenticated by the JWS is identified using an embedded
// JWK or an embedded key ID. If no signatures are present, or mutually
// exclusive authentication types are specified at the same time, a problem is
// returned.
func checkJWSAuthType(jws *jose.JSONWebSignature) (jwsAuthType, *acme.ProblemDetails) {
	// checkJWSAuthType is called after parseJWS() which defends against the
	// incorrect number of signatures.
	header := jws.Signatures[0].Header
	// There must not be a Key ID *and* an embedded JWK
	if header.KeyID != "" && header.JSONWebKey != nil {
		return invalidAuthType, acme.MalformedProblem("jwk and kid header fields are mutually exclusive")
	} else if header.KeyID != "" {
		return embeddedKeyID, nil
	} else if header.JSONWebKey != nil {
		return embeddedJWK, nil
	}
	return invalidAuthType, nil
}

// extractJWK returns a JSONWebKey embedded in a JWS header.
func (wfe *WebFrontEndImpl) extractJWK(_ *http.Request, jws *jose.JSONWebSignature) (*jose.JSONWebKey, *acme.ProblemDetails) {
	header := jws.Signatures[0].Header
	key := header.JSONWebKey
	if key == nil {
		return nil, acme.MalformedProblem("No JWK in JWS header")
	}
	if !key.Valid() {
		return nil, acme.MalformedProblem("Invalid JWK in JWS header")
	}
	if header.KeyID != "" {
		return nil, acme.MalformedProblem("jwk and kid header fields are mutually exclusive.")
	}
	return key, nil
}

// lookupJWK returns a JSONWebKey referenced by the "kid" (key id) field in a JWS header.
func (wfe *WebFrontEndImpl) lookupJWK(request *http.Request, jws *jose.JSONWebSignature) (*jose.JSONWebKey, *acme.ProblemDetails) {
	header := jws.Signatures[0].Header
	accountURL := header.KeyID
	prefix := wfe.relativeEndpoint(request, acctPath)
	if !strings.HasPrefix(accountURL, prefix) {
		return nil, acme.MalformedProblem("Key ID (kid) in JWS header missing expected URL prefix")
	}
	accountID := strings.TrimPrefix(accountURL, prefix)
	if accountID == "" {
		return nil, acme.MalformedProblem("No key ID (kid) in JWS header")
	}
	account := wfe.db.GetAccountByID(accountID)
	if account == nil {
		return nil, acme.AccountDoesNotExistProblem(fmt.Sprintf(
			"Account %s not found.", accountURL))
	}
	if header.JSONWebKey != nil {
		return nil, acme.MalformedProblem("jwk and kid header fields are mutually exclusive.")
	}
	return account.Key, nil
}

func (wfe *WebFrontEndImpl) validPOST(request *http.Request) *acme.ProblemDetails {
	// Section 6.2 says to reject JWS requests without the expected Content-Type
	// using a status code of http.UnsupportedMediaType
	if _, present := request.Header["Content-Type"]; !present {
		return acme.UnsupportedMediaTypeProblem(
			`missing Content-Type header on POST. ` +
				`Content-Type must be "application/jose+json"`)
	}
	if contentType := request.Header.Get("Content-Type"); contentType != expectedJWSContentType {
		return acme.UnsupportedMediaTypeProblem(
			`Invalid Content-Type header on POST. ` +
				`Content-Type must be "application/jose+json"`)
	}

	if _, present := request.Header["Content-Length"]; !present {
		return acme.MalformedProblem("missing Content-Length header on POST")
	}

	// Per 6.4.1  "Replay-Nonce" clients should not send a Replay-Nonce header in
	// the HTTP request, it needs to be part of the signed JWS request body
	if _, present := request.Header["Replay-Nonce"]; present {
		return acme.MalformedProblem("HTTP requests should NOT contain Replay-Nonce header. Use JWS nonce field")
	}

	// All POSTs must have a body
	if request.Body == nil {
		return acme.MalformedProblem("no body on POST")
	}

	return nil
}

func (wfe *WebFrontEndImpl) validPOSTAsGET(postData *authenticatedPOST) (*core.Account, *acme.ProblemDetails) {
	if postData == nil {
		return nil, acme.InternalErrorProblem("nil authenticated POST data")
	}

	if !postData.postAsGet {
		return nil, acme.MalformedProblem("POST-as-GET requests must have a nil body")
	}

	// All POST-as-GET requests are authenticated by an existing account
	account, prob := wfe.getAcctByKey(postData.jwk)
	if prob != nil {
		return nil, prob
	}

	return account, nil
}

// keyExtractor is a function that returns a JSONWebKey based on input from a
// user-provided JSONWebSignature, for instance by extracting it from the input,
// or by looking it up in a database based on the input.
type keyExtractor func(*http.Request, *jose.JSONWebSignature) (*jose.JSONWebKey, *acme.ProblemDetails)

type authenticatedPOST struct {
	postAsGet bool
	body      []byte
	url       string
	jwk       *jose.JSONWebKey
}

// NOTE: Unlike `verifyPOST` from the Boulder WFE this version does not
// presently handle the `regCheck` parameter or do any lookups for existing
// accounts.
func (wfe *WebFrontEndImpl) verifyPOST(
	request *http.Request,
	kx keyExtractor) (*authenticatedPOST, *acme.ProblemDetails) {

	if prob := wfe.validPOST(request); prob != nil {
		return nil, prob
	}

	bodyBytes, err := ioutil.ReadAll(request.Body)
	if err != nil {
		return nil, acme.InternalErrorProblem("unable to read request body")
	}

	body := string(bodyBytes)
	parsedJWS, err := wfe.parseJWS(body)
	if err != nil {
		return nil, acme.MalformedProblem(err.Error())
	}

	pubKey, prob := kx(request, parsedJWS)
	if prob != nil {
		return nil, prob
	}

	result, prob := wfe.verifyJWS(pubKey, parsedJWS, request)
	if prob != nil {
		return nil, prob
	}

	return result, nil
}

// verifyJWSSignatureAndAlgorithm verifies the pubkey and JWS algorithms are
// acceptable and that the JWS verifies with the provided pubkey.
func (wfe *WebFrontEndImpl) verifyJWSSignatureAndAlgorithm(
	pubKey *jose.JSONWebKey,
	parsedJWS *jose.JSONWebSignature) ([]byte, *acme.ProblemDetails) {
	if prob := checkAlgorithm(pubKey, parsedJWS); prob != nil {
		return nil, prob
	}

	payload, err := parsedJWS.Verify(pubKey)
	if err != nil {
		return nil, acme.MalformedProblem(fmt.Sprintf("JWS verification error: %s", err))
	}
	return payload, nil
}

// Extracts URL header parameter from parsed JWS.
// Second return value indicates whether header was found.
func (wfe *WebFrontEndImpl) extractJWSURL(
	parsedJWS *jose.JSONWebSignature) (string, bool) {
	headerURL, ok := parsedJWS.Signatures[0].Header.ExtraHeaders[jose.HeaderKey("url")].(string)
	if !ok || len(headerURL) == 0 {
		return "", false
	}
	return headerURL, true
}

func (wfe *WebFrontEndImpl) verifyJWS(
	pubKey *jose.JSONWebKey,
	parsedJWS *jose.JSONWebSignature,
	request *http.Request) (*authenticatedPOST, *acme.ProblemDetails) {
	payload, prob := wfe.verifyJWSSignatureAndAlgorithm(pubKey, parsedJWS)
	if prob != nil {
		return nil, prob
	}

	headerURL, ok := wfe.extractJWSURL(parsedJWS)
	if !ok {
		return nil, acme.MalformedProblem("JWS header parameter 'url' required.")
	}

	nonce := parsedJWS.Signatures[0].Header.Nonce
	if len(nonce) == 0 {
		return nil, acme.BadNonceProblem("JWS has no anti-replay nonce")
	}

	// Roll a random number between 0 and 100.
	nonceRoll := rand.Intn(100)
	// If the nonce is not valid OR if the nonceRoll was less than the
	// nonceErrPercent, fail with an error
	if !wfe.nonce.validNonce(nonce) || nonceRoll < wfe.nonceErrPercent {
		return nil, acme.BadNonceProblem(fmt.Sprintf(
			"JWS has an invalid anti-replay nonce: %s", nonce))
	}

	expectedURL := url.URL{
		// NOTE(@cpu): ACME **REQUIRES** HTTPS and Pebble is hardcoded to offer the
		// API over HTTPS.
		Scheme: "https",
		Host:   request.Host,
		Path:   request.RequestURI,
	}
	if expectedURL.String() != headerURL {
		return nil, acme.MalformedProblem(fmt.Sprintf(
			"JWS header parameter 'url' incorrect. Expected %q, got %q",
			expectedURL.String(), headerURL))
	}

	return &authenticatedPOST{
		postAsGet: string(payload) == "",
		body:      payload,
		url:       headerURL,
		jwk:       pubKey}, nil
}

// isASCII determines if every character in a string is encoded in
// the ASCII character set.
func isASCII(str string) bool {
	for _, r := range str {
		if r > unicode.MaxASCII {
			return false
		}
	}
	return true
}

func (wfe *WebFrontEndImpl) verifyContacts(acct acme.Account) *acme.ProblemDetails {
	contacts := acct.Contact

	// Providing no Contacts is perfectly acceptable
	if len(contacts) == 0 {
		return nil
	}

	if len(contacts) > maxContactsPerAcct {
		return acme.MalformedProblem(fmt.Sprintf(
			"too many contacts provided: %d > %d", len(contacts), maxContactsPerAcct))
	}

	for _, c := range contacts {
		parsed, err := url.Parse(c)
		if err != nil {
			return acme.InvalidContactProblem(fmt.Sprintf("contact %q is invalid", c))
		}
		if parsed.Scheme != "mailto" {
			return acme.UnsupportedContactProblem(fmt.Sprintf(
				"contact method %q is not supported", parsed.Scheme))
		}
		email := parsed.Opaque
		// An empty or omitted Contact array should be used instead of an empty contact
		if email == "" {
			return acme.InvalidContactProblem("empty contact email")
		}
		if !isASCII(email) {
			return acme.InvalidContactProblem(fmt.Sprintf(
				"contact email %q contains non-ASCII characters", email))
		}
		// NOTE(@cpu): ParseAddress may allow invalid emails since it supports RFC 5322
		// display names. This is sufficient for Pebble because we don't intend to
		// use the emails for anything and check this as a best effort for client
		// developers to test invalid contact problems.
		_, err = mail.ParseAddress(email)
		if err != nil {
			return acme.InvalidContactProblem(fmt.Sprintf(
				"contact email %q is invalid", email))
		}
	}

	return nil
}

func (wfe *WebFrontEndImpl) UpdateAccount(
	ctx context.Context,
	response http.ResponseWriter,
	request *http.Request) {
	postData, prob := wfe.verifyPOST(request, wfe.lookupJWK)
	if prob != nil {
		wfe.sendError(prob, response)
		return
	}

	// updateAcctReq is the ACME account information submitted by the client
	var updateAcctReq struct {
		Contact []string `json:"contact"`
		Status  string   `json:"status,omitempty"`
	}
	var existingAcct *core.Account
	if postData.postAsGet {
		existingAcct, prob = wfe.validPOSTAsGET(postData)
		if prob != nil {
			wfe.sendError(prob, response)
			return
		}
	} else {
		err := json.Unmarshal(postData.body, &updateAcctReq)
		if err != nil {
			wfe.sendError(
				acme.MalformedProblem("Error unmarshaling account update JSON body"), response)
			return
		}
		existingAcct, prob = wfe.getAcctByKey(postData.jwk)
		if prob != nil {
			wfe.sendError(prob, response)
			return
		}
	}

	// if this update contains no contacts or deactivated status,
	// simply return the existing account and return early.
	if updateAcctReq.Contact == nil && updateAcctReq.Status != acme.StatusDeactivated {
		if !postData.postAsGet {
			wfe.sendError(acme.MalformedProblem("Use POST-as-GET to retrieve account data instead of doing an empty update"), response)
			return
		}
		err := wfe.writeJSONResponse(response, http.StatusOK, existingAcct)
		if err != nil {
			wfe.sendError(acme.InternalErrorProblem("Error marshalling account"), response)
			return
		}
		return
	}

	// Create a new account object with the existing data
	newAcct := &core.Account{
		Account: acme.Account{
			Contact: existingAcct.Contact,
			Status:  existingAcct.Status,
			Orders:  existingAcct.Orders,
		},
		Key: existingAcct.Key,
		ID:  existingAcct.ID,
	}

	switch {
	case updateAcctReq.Status == acme.StatusDeactivated:
		newAcct.Status = updateAcctReq.Status
	case updateAcctReq.Status != "" && updateAcctReq.Status != newAcct.Status:
		wfe.sendError(
			acme.MalformedProblem(fmt.Sprintf(
				"Invalid account status: %q", updateAcctReq.Status)), response)
		return
	case updateAcctReq.Contact != nil:
		newAcct.Contact = updateAcctReq.Contact
		// Verify that the contact information provided is supported & valid
		prob = wfe.verifyContacts(newAcct.Account)
		if prob != nil {
			wfe.sendError(prob, response)
			return
		}
	}

	err := wfe.db.UpdateAccountByID(existingAcct.ID, newAcct)
	if err != nil {
		wfe.sendError(
			acme.MalformedProblem("Error storing updated account"), response)
		return
	}

	err = wfe.writeJSONResponse(response, http.StatusOK, newAcct)
	if err != nil {
		wfe.sendError(acme.InternalErrorProblem("Error marshalling account"), response)
		return
	}
}

func (wfe *WebFrontEndImpl) verifyKeyRollover(
	innerPayload []byte,
	existingAcct *core.Account,
	newKey *jose.JSONWebKey,
	request *http.Request) *acme.ProblemDetails {
	var innerContent struct {
		Account string
		OldKey  jose.JSONWebKey
	}
	err := json.Unmarshal(innerPayload, &innerContent)
	if err != nil {
		return acme.MalformedProblem("Error unmarshaling key roll-over inner JWS body")
	}

	// Check account ID
	prefix := wfe.relativeEndpoint(request, acctPath)
	if !strings.HasPrefix(innerContent.Account, prefix) {
		return acme.MalformedProblem(fmt.Sprintf("Key ID (account) in inner JWS body missing expected URL prefix (provided account value: %q)", innerContent.Account))
	}
	accountID := strings.TrimPrefix(innerContent.Account, prefix)
	if accountID == "" {
		return acme.MalformedProblem(fmt.Sprintf("No key ID (account) in inner JWS body (provided account value: %q)", innerContent.Account))
	}
	if accountID != existingAcct.ID {
		return acme.MalformedProblem(fmt.Sprintf("Key roll-over inner JWS body contains wrong account ID (provided account value: %q)", innerContent.Account))
	}

	// Verify inner key
	if !keyDigestEquals(innerContent.OldKey, *existingAcct.Key) {
		return acme.MalformedProblem("Key roll-over inner JWS body JSON contains wrong old key")
	}

	// Check for same key
	if keyDigestEquals(innerContent.OldKey, newKey) {
		return acme.MalformedProblem("New and old key are identical")
	}

	return nil
}

func (wfe *WebFrontEndImpl) KeyRollover(
	ctx context.Context,
	response http.ResponseWriter,
	request *http.Request) {
	// Extract and parse outer JWS, and retrieve account
	outerPostData, prob := wfe.verifyPOST(request, wfe.lookupJWK)
	if prob != nil {
		wfe.sendError(prob, response)
		return
	}

	existingAcct, prob := wfe.getAcctByKey(outerPostData.jwk)
	if prob != nil {
		wfe.sendError(prob, response)
		return
	}

	// Extract inner JWS
	parsedInnerJWS, err := wfe.parseJWS(string(outerPostData.body))
	if err != nil {
		wfe.sendError(acme.MalformedProblem(err.Error()), response)
		return
	}

	newPubKey, prob := wfe.extractJWK(request, parsedInnerJWS)
	if prob != nil {
		wfe.sendError(prob, response)
		return
	}

	innerPayload, prob := wfe.verifyJWSSignatureAndAlgorithm(newPubKey, parsedInnerJWS)
	if err != nil {
		prob.Detail = "inner JWS error: " + prob.Detail
		wfe.sendError(prob, response)
		return
	}

	innerHeaderURL, ok := wfe.extractJWSURL(parsedInnerJWS)
	if !ok {
		wfe.sendError(acme.MalformedProblem("Inner JWS header parameter 'url' required."), response)
		return
	}

	if innerHeaderURL != outerPostData.url {
		wfe.sendError(acme.MalformedProblem("JWS header parameter 'url' differs for inner and outer JWS."), response)
		return
	}

	prob = wfe.verifyKeyRollover(innerPayload, existingAcct, newPubKey, request)
	if prob != nil {
		wfe.sendError(prob, response)
		return
	}

	// Ok, now change account key
	err = wfe.db.ChangeAccountKey(existingAcct, newPubKey)
	if err != nil {
		if existingAccountError, ok := err.(*db.ExistingAccountError); ok {
			acctURL := wfe.relativeEndpoint(request, fmt.Sprintf("%s%s", acctPath, existingAccountError.MatchingAccount.ID))
			response.Header().Set("Location", acctURL)
			response.WriteHeader(http.StatusConflict)
		} else {
			wfe.sendError(acme.InternalErrorProblem(fmt.Sprintf("Error rolling over account key (%s)", err.Error())), response)
		}
		return
	}

	response.WriteHeader(http.StatusOK)
}

func (wfe *WebFrontEndImpl) NewAccount(
	ctx context.Context,
	response http.ResponseWriter,
	request *http.Request) {

	// We use extractJWK rather than lookupJWK here because the account is not yet
	// created, so the user provides the full key in a JWS header rather than
	// referring to an existing key.
	postData, prob := wfe.verifyPOST(request, wfe.extractJWK)
	if prob != nil {
		wfe.sendError(prob, response)
		return
	}

	// newAcctReq is the ACME account information submitted by the client
	var newAcctReq struct {
		Contact            []string `json:"contact"`
		ToSAgreed          bool     `json:"termsOfServiceAgreed"`
		OnlyReturnExisting bool     `json:"onlyReturnExisting"`
	}
	err := json.Unmarshal(postData.body, &newAcctReq)
	if err != nil {
		wfe.sendError(
			acme.MalformedProblem("Error unmarshaling body JSON"), response)
		return
	}

	// Lookup existing account to exit early if it exists
	existingAcct, _ := wfe.db.GetAccountByKey(postData.jwk)
	if existingAcct != nil {
		if existingAcct.Status == acme.StatusDeactivated {
			// If there is an existing, but deactivated account, then return an unauthorized
			// problem informing the user that this account was deactivated
			wfe.sendError(acme.UnauthorizedProblem(
				"An account with the provided public key exists but is deactivated"), response)
		} else {
			// If there is an existing account then return a Location header pointing to
			// the account and a 200 OK response
			acctURL := wfe.relativeEndpoint(request, fmt.Sprintf("%s%s", acctPath, existingAcct.ID))
			response.Header().Set("Location", acctURL)
			_ = wfe.writeJSONResponse(response, http.StatusOK, existingAcct)
		}
		return
	} else if existingAcct == nil && newAcctReq.OnlyReturnExisting {
		// If there *isn't* an existing account and the created account request
		// contained OnlyReturnExisting then this is an error - return now before
		// creating a new account with the key
		wfe.sendError(acme.AccountDoesNotExistProblem(
			"unable to find existing account for only-return-existing request"), response)
		return
	}

	if !newAcctReq.ToSAgreed {
		response.Header().Add("Link", link(ToSURL, "terms-of-service"))
		wfe.sendError(
			acme.AgreementRequiredProblem(
				"Provided account did not agree to the terms of service"),
			response)
		return
	}

	// Create a new account object with the provided contact
	newAcct := core.Account{
		Account: acme.Account{
			Contact: newAcctReq.Contact,
			// New accounts are valid to start.
			Status: acme.StatusValid,
		},
		Key: postData.jwk,
	}

	// Verify that the contact information provided is supported & valid
	prob = wfe.verifyContacts(newAcct.Account)
	if prob != nil {
		wfe.sendError(prob, response)
		return
	}

	count, err := wfe.db.AddAccount(&newAcct)
	if err != nil {
		wfe.sendError(acme.InternalErrorProblem("Error saving account"), response)
		return
	}
	wfe.log.Printf("There are now %d accounts in memory\n", count)

	acctURL := wfe.relativeEndpoint(request, fmt.Sprintf("%s%s", acctPath, newAcct.ID))

	response.Header().Add("Location", acctURL)
	err = wfe.writeJSONResponse(response, http.StatusCreated, newAcct)
	if err != nil {
		wfe.sendError(acme.InternalErrorProblem("Error marshalling account"), response)
		return
	}
}

// isDNSCharacter is ported from Boulder's `policy/pa.go` implementation.
func isDNSCharacter(ch byte) bool {
	return ('a' <= ch && ch <= 'z') ||
		('A' <= ch && ch <= 'Z') ||
		('0' <= ch && ch <= '9') ||
		ch == '.' || ch == '-' || ch == '*'
}

/* TODO(@cpu): Pebble's validation of domain names is still pretty weak
 * compared to Boulder. We should consider adding:
 * 1) Checks for the # of labels, and the size of each label
 * 2) Checks against the Public Suffix List
 * 3) Checks against a configured domain blocklist
 * 4) Checks for malformed IDN, RLDH, etc
 */
// verifyOrder checks that a new order is considered well formed. Light
// validation is done on the order identifiers.
func (wfe *WebFrontEndImpl) verifyOrder(order *core.Order) *acme.ProblemDetails {
	// Lock the order for reading
	order.RLock()
	defer order.RUnlock()

	// Shouldn't happen - defensive check
	if order == nil {
		return acme.InternalErrorProblem("Order is nil")
	}
	idents := order.Identifiers
	if len(idents) == 0 {
		return acme.MalformedProblem("Order did not specify any identifiers")
	}
	// Check that all of the identifiers in the new-order are DNS or IPaddress type
	// Validity check of ipaddresses are done here.
	for _, ident := range idents {
		if ident.Type == acme.IdentifierIP {
			if net.ParseIP(ident.Value) == nil {
				return acme.MalformedProblem(fmt.Sprintf(
					"Order included malformed IP type identifier value: %q\n",
					ident.Value))
			}
			continue
		}
		if ident.Type != acme.IdentifierDNS {
			return acme.MalformedProblem(fmt.Sprintf(
				"Order included unsupported type identifier: type %q, value %q",
				ident.Type, ident.Value))
		}

		rawDomain := ident.Value
		if rawDomain == "" {
			return acme.MalformedProblem(fmt.Sprintf(
				"Order included DNS identifier with empty value"))
		}

		for _, ch := range []byte(rawDomain) {
			if !isDNSCharacter(ch) {
				return acme.MalformedProblem(fmt.Sprintf(
					"Order included DNS identifier with a value containing an illegal character: %q",
					ch))
			}
		}

		if len(rawDomain) > maxDNSIdentifierLength {
			return acme.MalformedProblem(fmt.Sprintf(
				"Order included DNS identifier that was longer than %d characters",
				maxDNSIdentifierLength))
		}

		if ip := net.ParseIP(rawDomain); ip != nil {
			return acme.MalformedProblem(fmt.Sprintf(
				"Order included a DNS identifier with an IP address value: %q\n",
				rawDomain))
		}

		if strings.HasSuffix(rawDomain, ".") {
			return acme.MalformedProblem(fmt.Sprintf(
				"Order included a DNS identifier with a value ending in a period: %q\n",
				rawDomain))
		}

		// If there is a wildcard character in the ident value there should be only
		// *one* instance
		if strings.Count(rawDomain, "*") > 1 {
			return acme.MalformedProblem(fmt.Sprintf(
				"Order included DNS type identifier with illegal wildcard value: "+
					"too many wildcards %q",
				rawDomain))
		} else if strings.Count(rawDomain, "*") == 1 {
			// If there is one wildcard character it should be the only character in
			// the leftmost label.
			if !strings.HasPrefix(rawDomain, "*.") {
				return acme.MalformedProblem(fmt.Sprintf(
					"Order included DNS type identifier with illegal wildcard value: "+
						"wildcard isn't leftmost prefix %q",
					rawDomain))
			}
		}
	}
	return nil
}

// makeAuthorizations populates an order with new authz's. The request parameter
// is required to make the authz URL's absolute based on the request host
func (wfe *WebFrontEndImpl) makeAuthorizations(order *core.Order, request *http.Request) error {
	var auths []string
	var authObs []*core.Authorization

	// Lock the order for reading
	order.RLock()
	// Create one authz for each name in the order's parsed CSR
<<<<<<< HEAD
	for _, name := range order.Identifiers {
=======
	for _, name := range order.Names {
>>>>>>> 22e0a4bc
		now := time.Now().UTC()
		expires := now.Add(pendingAuthzExpire)
		ident := acme.Identifier{
			Type:  name.Type,
			Value: name.Value,
		}
		authz := &core.Authorization{
			ID:          newToken(),
			ExpiresDate: expires,
			Order:       order,
			Authorization: acme.Authorization{
				Status:     acme.StatusPending,
				Identifier: ident,
				Expires:    expires.UTC().Format(time.RFC3339),
			},
		}
		authz.URL = wfe.relativeEndpoint(request, fmt.Sprintf("%s%s", authzPath, authz.ID))
		// Create the challenges for this authz
		err := wfe.makeChallenges(authz, request)
		if err != nil {
			return err
		}
		// Save the authorization in memory
		count, err := wfe.db.AddAuthorization(authz)
		if err != nil {
			return err
		}
		wfe.log.Printf("There are now %d authorizations in the db\n", count)
		authzURL := wfe.relativeEndpoint(request, fmt.Sprintf("%s%s", authzPath, authz.ID))
		auths = append(auths, authzURL)
		authObs = append(authObs, authz)
	}
	// Unlock the order from reading
	order.RUnlock()

	// Lock the order for writing & update the order's authorizations
	order.Lock()
	order.Authorizations = auths
	order.AuthorizationObjects = authObs
	order.Unlock()
	return nil
}

func (wfe *WebFrontEndImpl) makeChallenge(
	chalType string,
	authz *core.Authorization,
	request *http.Request) (*core.Challenge, error) {
	// Create a new challenge of the requested type
	id := newToken()
	chal := &core.Challenge{
		ID: id,
		Challenge: acme.Challenge{
			Type:   chalType,
			Token:  newToken(),
			URL:    wfe.relativeEndpoint(request, fmt.Sprintf("%s%s", challengePath, id)),
			Status: acme.StatusPending,
		},
		Authz: authz,
	}

	// Add it to the in-memory database
	_, err := wfe.db.AddChallenge(chal)
	if err != nil {
		return nil, err
	}
	return chal, nil
}

// makeChallenges populates an authz with new challenges. The request parameter
// is required to make the challenge URL's absolute based on the request host
func (wfe *WebFrontEndImpl) makeChallenges(authz *core.Authorization, request *http.Request) error {
	var chals []*core.Challenge

	// Authorizations for a wildcard identifier only get a DNS-01 challenges to
	// match Boulder/Let's Encrypt wildcard issuance policy
	if strings.HasPrefix(authz.Identifier.Value, "*.") {
		chal, err := wfe.makeChallenge(acme.ChallengeDNS01, authz, request)
		if err != nil {
			return err
		}
		chals = []*core.Challenge{chal}
	} else {
		// IP addresses get HTTP-01 and TLS-ALPN challenges
		var enabledChallenges []string
		if authz.Identifier.Value == acme.IdentifierIP {
			enabledChallenges = []string{acme.ChallengeHTTP01, acme.ChallengeTLSALPN01}
		} else {
			// Non-wildcard, non-IP identifier authorizations get all of the enabled challenge types
			enabledChallenges = []string{acme.ChallengeHTTP01, acme.ChallengeTLSALPN01, acme.ChallengeDNS01}
		}
		for _, chalType := range enabledChallenges {
			chal, err := wfe.makeChallenge(chalType, authz, request)
			if err != nil {
				return err
			}
			chals = append(chals, chal)
		}
	}

	// Lock the authorization for writing to update the challenges
	authz.Lock()
	authz.Challenges = chals
	authz.Unlock()
	return nil
}

// NewOrder creates a new Order request and populates its authorizations
func (wfe *WebFrontEndImpl) NewOrder(
	ctx context.Context,
	response http.ResponseWriter,
	request *http.Request) {

	postData, prob := wfe.verifyPOST(request, wfe.lookupJWK)
	if prob != nil {
		wfe.sendError(prob, response)
		return
	}

	existingReg, prob := wfe.getAcctByKey(postData.jwk)
	if prob != nil {
		wfe.sendError(prob, response)
		return
	}

	// Unpack the order request body
	var newOrder acme.Order
	err := json.Unmarshal(postData.body, &newOrder)
	if err != nil {
		wfe.sendError(
			acme.MalformedProblem("Error unmarshaling body JSON: "+err.Error()), response)
		return
	}

	var orderDNSs []string
	var orderIPs []net.IP
	for _, ident := range newOrder.Identifiers {
		switch ident.Type {
		case acme.IdentifierDNS:
			orderDNSs = append(orderDNSs, ident.Value)
		case acme.IdentifierIP:
			orderIPs = append(orderIPs, net.ParseIP(ident.Value))
		default:
			wfe.sendError(acme.MalformedProblem(
				fmt.Sprintf("Order includes unknown identifier type %s", ident.Type)), response)
		}
	}
	var uniquenames []acme.Identifier
	for _, name := range uniqueLowerNames(orderDNSs) {
		uniquenames = append(uniquenames, acme.Identifier{Value: name, Type: acme.IdentifierDNS})
	}
	for _, ip := range uniqueIPs(orderIPs) {
		uniquenames = append(uniquenames, acme.Identifier{Value: ip.String(), Type: acme.IdentifierIP})
	}
	expires := time.Now().AddDate(0, 0, 1)
	order := &core.Order{
		ID:        newToken(),
		AccountID: existingReg.ID,
		Order: acme.Order{
			Status:  acme.StatusPending,
			Expires: expires.UTC().Format(time.RFC3339),
			// Only the Identifiers, NotBefore and NotAfter from the submitted order
			// are carried forward
			Identifiers: uniquenames,
			NotBefore:   newOrder.NotBefore,
			NotAfter:    newOrder.NotAfter,
		},
		ExpiresDate: expires,
	}

	// Verify the details of the order before creating authorizations
	if err := wfe.verifyOrder(order); err != nil {
		wfe.sendError(err, response)
		return
	}

	// Create the authorizations for the order
	err = wfe.makeAuthorizations(order, request)
	if err != nil {
		wfe.sendError(
			acme.InternalErrorProblem("Error creating authorizations for order"), response)
		return
	}

	// Add the order to the in-memory DB
	count, err := wfe.db.AddOrder(order)
	if err != nil {
		wfe.sendError(
			acme.InternalErrorProblem("Error saving order"), response)
		return
	}
	wfe.log.Printf("Added order %q to the db\n", order.ID)
	wfe.log.Printf("There are now %d orders in the db\n", count)

	// Get the stored order back from the DB. The memorystore will set the order's
	// status for us.
	storedOrder := wfe.db.GetOrderByID(order.ID)

	orderURL := wfe.relativeEndpoint(request, fmt.Sprintf("%s%s", orderPath, storedOrder.ID))
	response.Header().Add("Location", orderURL)

	orderResp := wfe.orderForDisplay(storedOrder, request)
	err = wfe.writeJSONResponse(response, http.StatusCreated, orderResp)
	if err != nil {
		wfe.sendError(acme.InternalErrorProblem("Error marshalling order"), response)
		return
	}
}

// orderForDisplay preps a *core.Order for display by populating some fields
// based on the http.request provided and returning a *acme.Order ready to be
// rendered to JSON for display to an API client.
func (wfe *WebFrontEndImpl) orderForDisplay(
	order *core.Order,
	request *http.Request) acme.Order {
	// Lock the order for reading
	order.RLock()
	defer order.RUnlock()

	// Copy the initial OrderRequest from the internal order object to mutate and
	// use as the result.
	result := order.Order

	// Randomize the order of the order authorization URLs as well as the order's
	// identifiers. ACME draft Section 7.4 "Applying for Certificate Issuance"
	// says:
	//   Clients SHOULD NOT make any assumptions about the sort order of
	//   "identifiers" or "authorizations" elements in the returned order
	//   object.
	rand.Shuffle(len(result.Authorizations), func(i, j int) {
		result.Authorizations[i], result.Authorizations[j] = result.Authorizations[j], result.Authorizations[i]
	})
	rand.Shuffle(len(result.Identifiers), func(i, j int) {
		result.Identifiers[i], result.Identifiers[j] = result.Identifiers[j], result.Identifiers[i]
	})

	// Populate a finalization URL for this order
	result.Finalize = wfe.relativeEndpoint(request,
		fmt.Sprintf("%s%s", orderFinalizePath, order.ID))

	// If the order has a cert ID then set the certificate URL by constructing
	// a relative path based on the HTTP request & the cert ID
	if order.CertificateObject != nil {
		result.Certificate = wfe.relativeEndpoint(
			request,
			certPath+order.CertificateObject.ID)
	}

	return result
}

// Order retrieves the details of an existing order
func (wfe *WebFrontEndImpl) Order(
	ctx context.Context,
	response http.ResponseWriter,
	request *http.Request) {
	postData, prob := wfe.verifyPOST(request, wfe.lookupJWK)
	if prob != nil {
		wfe.sendError(prob, response)
		return
	}
	account, prob := wfe.validPOSTAsGET(postData)
	if prob != nil {
		wfe.sendError(prob, response)
		return
	}

	orderID := strings.TrimPrefix(request.URL.Path, orderPath)
	order := wfe.db.GetOrderByID(orderID)
	if order == nil {
		response.WriteHeader(http.StatusNotFound)
		return
	}
	order.RLock()
	orderAccountID := order.AccountID
	defer order.RUnlock()

	// If the request was authenticated we need to make sure that the
	// authenticated account owns the order being requested
	if account != nil {
		if orderAccountID != account.ID {
			response.WriteHeader(http.StatusForbidden)
			wfe.sendError(acme.UnauthorizedProblem(
				"Account that authenticated the request does not own the specified order"), response)
			return
		}
	}

	// Prepare the order for display as JSON
	orderReq := wfe.orderForDisplay(order, request)
	err := wfe.writeJSONResponse(response, http.StatusOK, orderReq)
	if err != nil {
		wfe.sendError(acme.InternalErrorProblem("Error marshalling order"), response)
		return
	}
}

func (wfe *WebFrontEndImpl) FinalizeOrder(
	ctx context.Context,
	response http.ResponseWriter,
	request *http.Request) {

	// Verify the POST request
	postData, prob := wfe.verifyPOST(request, wfe.lookupJWK)
	if prob != nil {
		wfe.sendError(prob, response)
		return
	}

	// Find the account corresponding to the key that authenticated the POST request
	existingAcct, prob := wfe.getAcctByKey(postData.jwk)
	if prob != nil {
		wfe.sendError(prob, response)
		return
	}

	// Find the order specified by the order ID
	orderID := strings.TrimPrefix(request.URL.Path, orderFinalizePath)
	existingOrder := wfe.db.GetOrderByID(orderID)
	if existingOrder == nil {
		response.WriteHeader(http.StatusNotFound)
		wfe.sendError(acme.NotFoundProblem(fmt.Sprintf(
			"No order %q found for account ID %q", orderID, existingAcct.ID)), response)
		return
	}

	// Lock the order for reading the properties we need to check
	existingOrder.RLock()
	orderAccountID := existingOrder.AccountID
	orderStatus := existingOrder.Status
	orderExpires := existingOrder.ExpiresDate
	orderIdentifiers := existingOrder.Identifiers
	// And then immediately unlock it again - we don't defer() here because
	// `maybeIssue` will also acquire a read lock and we call that before
	// returning
	existingOrder.RUnlock()

	if orderAccountID != existingAcct.ID {
		response.WriteHeader(http.StatusForbidden)
		wfe.sendError(acme.UnauthorizedProblem(
			"Account that authenticated the request does not own the specified order"), response)
		return
	}

	// The existing order must be in a ready status to finalize it
	if orderStatus != acme.StatusReady {
		wfe.sendError(acme.OrderNotReadyProblem(fmt.Sprintf(
			"Order's status (%q) was not %s", orderStatus, acme.StatusReady)), response)
		return
	}

	// The existing order must not be expired
	if orderExpires.Before(time.Now()) {
		wfe.sendError(acme.NotFoundProblem(fmt.Sprintf(
			"Order %q expired %s", orderID, orderExpires)), response)
		return
	}

	// The finalize POST body is expected to be the bytes from a base64 raw url
	// encoded CSR
	var finalizeMessage struct {
		CSR string
	}
	err := json.Unmarshal(postData.body, &finalizeMessage)
	if err != nil {
		wfe.sendError(acme.MalformedProblem(fmt.Sprintf(
			"Error unmarshaling finalize order request body: %s", err.Error())), response)
		return
	}

	csrBytes, err := base64.RawURLEncoding.DecodeString(finalizeMessage.CSR)
	if err != nil {
		wfe.sendError(
			acme.MalformedProblem("Error decoding Base64url-encoded CSR: "+err.Error()), response)
		return
	}

	parsedCSR, err := x509.ParseCertificateRequest(csrBytes)
	if err != nil {
		wfe.sendError(
			acme.MalformedProblem("Error parsing Base64url-encoded CSR: "+err.Error()), response)
		return
	}

	// spliting order identifiers per types
	var orderDNSs []string
	var orderIPs []net.IP
	for _, ident := range orderIdentifiers {
		switch ident.Type {
		case acme.IdentifierDNS:
			orderDNSs = append(orderDNSs, ident.Value)
		case acme.IdentifierIP:
			orderIPs = append(orderIPs, net.ParseIP(ident.Value))
		default:
			wfe.sendError(acme.MalformedProblem(
				fmt.Sprintf("Order includes unknown identifier type %s", ident.Type)), response)
		}
	}

	csrDNSs := uniqueLowerNames(parsedCSR.DNSNames)
	csrIPs := uniqueIPs(parsedCSR.IPAddresses)
	// sort and deduplicate CSR SANs
	sort.Slice(csrIPs, func(i, j int) bool {
		return bytes.Compare(csrIPs[i], csrIPs[j]) < 0
	})
	// Check that the CSR has the same number of names as the initial order contained
	if len(csrDNSs) != len(orderDNSs) {
		wfe.sendError(acme.UnauthorizedProblem(
			"Order includes different number of DNSnames identifiers than CSR specifies"), response)
		return
	}
	if len(csrIPs) != len(orderIPs) {
		wfe.sendError(acme.UnauthorizedProblem(
			"Order includes different number of IP address identifiers than CSR specifies"), response)
		return
	}

	// Check that the CSR's names match the order names exactly
	for i, name := range orderDNSs {
		if name != csrDNSs[i] {
			wfe.sendError(acme.UnauthorizedProblem(
				fmt.Sprintf("CSR is missing Order domain %q", name)), response)
			return
		}
	}
	for i, IP := range orderIPs {
		if !csrIPs[i].Equal(IP) {
			wfe.sendError(acme.UnauthorizedProblem(
				fmt.Sprintf("CSR is missing Order IP %q", IP)), response)
			return
		}
	}

	// Lock and update the order with the parsed CSR and the began processing
	// state.
	existingOrder.Lock()
	existingOrder.ParsedCSR = parsedCSR
	existingOrder.BeganProcessing = true
	existingOrder.Unlock()

	// Ask the CA to complete the order in a separate goroutine.
	wfe.log.Printf("Order %s is fully authorized. Processing finalization", orderID)
	go wfe.ca.CompleteOrder(existingOrder)

	// Set the existingOrder to processing before displaying to the user
	existingOrder.Status = acme.StatusProcessing

	// Prepare the order for display as JSON
	orderReq := wfe.orderForDisplay(existingOrder, request)
	orderURL := wfe.relativeEndpoint(request, fmt.Sprintf("%s%s", orderPath, existingOrder.ID))
	response.Header().Add("Location", orderURL)
	err = wfe.writeJSONResponse(response, http.StatusOK, orderReq)
	if err != nil {
		wfe.sendError(acme.InternalErrorProblem("Error marshalling order"), response)
		return
	}
}

// prepAuthorizationForDisplay prepares the provided acme.Authorization for
// display to an ACME client. It assumes the `authz` is already locked for
// reading by the caller.
func prepAuthorizationForDisplay(authz *core.Authorization) acme.Authorization {
	// Copy the authz to mutate and return
	result := authz.Authorization
	identVal := result.Identifier.Value

	// If the authorization identifier has a wildcard in the value, remove it and
	// set the Wildcard field to true
	if strings.HasPrefix(identVal, "*.") {
		result.Identifier.Value = strings.TrimPrefix(identVal, "*.")
		result.Wildcard = true
	}

	// Build a list of plain acme.Challenges to display using the core.Challenge
	// objects from the authorization.
	var chals []acme.Challenge
	for _, c := range authz.Challenges {
		c.RLock()
		// If the authz isn't pending then we need to filter the challenges displayed
		// to only those that were used to make the authz valid || invalid.
		if result.Status != acme.StatusPending && (c.Error == nil && c.Status != acme.StatusValid) {
			continue
		}
		chals = append(chals, c.Challenge)
		c.RUnlock()
	}
	result.Challenges = chals

	// Randomize the order of the challenges in the returned authorization.
	// Clients should not make any assumptions about the sort order.
	rand.Shuffle(len(result.Challenges), func(i, j int) {
		result.Challenges[i], result.Challenges[j] = result.Challenges[j], result.Challenges[i]
	})

	return result
}

func (wfe *WebFrontEndImpl) Authz(
	ctx context.Context,
	response http.ResponseWriter,
	request *http.Request) {
	// There are two types of requests we might get:
	//   A) a POST to update the authorization
	//   B) a POST-as-GET to get the authorization
	postData, prob := wfe.verifyPOST(request, wfe.lookupJWK)
	if prob != nil {
		wfe.sendError(prob, response)
		return
	}

	authzID := strings.TrimPrefix(request.URL.Path, authzPath)
	authz := wfe.db.GetAuthorizationByID(authzID)
	if authz == nil {
		response.WriteHeader(http.StatusNotFound)
		return
	}

	authz.Lock()
	defer authz.Unlock()
	authz.Order.RLock()
	orderAcctID := authz.Order.AccountID
	authz.Order.RUnlock()

	// If the postData is not a POST-as-GET, treat this as case A) and update
	// the authorization based on the postData
	if !postData.postAsGet {
		existingAcct, prob := wfe.getAcctByKey(postData.jwk)
		if prob != nil {
			wfe.sendError(prob, response)
			return
		}

		if orderAcctID != existingAcct.ID {
			wfe.sendError(acme.UnauthorizedProblem(
				"Account does not own authorization"), response)
			return
		}

		var deactivateRequest struct {
			Status string
		}
		err := json.Unmarshal(postData.body, &deactivateRequest)
		if err != nil {
			wfe.sendError(acme.MalformedProblem(
				fmt.Sprintf("Malformed authorization update: %s",
					err.Error())), response)
			return
		}

		if deactivateRequest.Status != "deactivated" {
			wfe.sendError(acme.MalformedProblem(
				fmt.Sprintf("Malformed authorization update, status must be \"deactivated\" not %q",
					deactivateRequest.Status)), response)
			return
		}
		authz.Status = acme.StatusDeactivated
	} else {
		// Otherwise this was a POST-as-GET request and we need to verify it
		// accordingly and ensure the authorized account owns the authorization
		// being fetched.
		account, prob := wfe.validPOSTAsGET(postData)
		if prob != nil {
			wfe.sendError(prob, response)
			return
		}

		if orderAcctID != account.ID {
			response.WriteHeader(http.StatusForbidden)
			wfe.sendError(acme.UnauthorizedProblem(
				"Account authorizing the request is not the owner of the authorization"),
				response)
			return
		}
	}

	err := wfe.writeJSONResponse(
		response,
		http.StatusOK,
		prepAuthorizationForDisplay(authz))
	if err != nil {
		wfe.sendError(acme.InternalErrorProblem("Error marshalling authz"), response)
		return
	}
}

func (wfe *WebFrontEndImpl) Challenge(
	ctx context.Context,
	response http.ResponseWriter,
	request *http.Request) {
	// There are two possibilities:
	// A) request is a POST to begin a challenge
	// B) request is a POST-as-GET to poll a challenge
	postData, prob := wfe.verifyPOST(request, wfe.lookupJWK)
	if prob != nil {
		wfe.sendError(prob, response)
		return
	}

	chalID := strings.TrimPrefix(request.URL.Path, challengePath)
	chal := wfe.db.GetChallengeByID(chalID)
	if chal == nil {
		response.WriteHeader(http.StatusNotFound)
		return
	}

	// If the post isn't a POST-as-GET its case A)
	var account *core.Account
	if !postData.postAsGet {
		wfe.updateChallenge(postData, response, request)
		return
	} else {
		// Otherwise it is case B)
		account, prob = wfe.validPOSTAsGET(postData)
		if prob != nil {
			wfe.sendError(prob, response)
			return
		}
	}

	// Lock the challenge for reading in order to write the response
	chal.RLock()
	defer chal.RUnlock()

	if chal.Authz.Order.AccountID != account.ID {
		response.WriteHeader(http.StatusUnauthorized)
		wfe.sendError(acme.UnauthorizedProblem(
			"Account authenticating request is not the owner of the challenge"), response)
		return
	}

	err := wfe.writeJSONResponse(response, http.StatusOK, chal.Challenge)
	if err != nil {
		wfe.sendError(acme.InternalErrorProblem("Error marshalling challenge"), response)
		return
	}
}

// getAcctByKey finds a account by key or returns a problem pointer if an
// existing account can't be found or the key is invalid.
func (wfe *WebFrontEndImpl) getAcctByKey(key crypto.PublicKey) (*core.Account, *acme.ProblemDetails) {
	// Find the existing account object for that key
	existingAcct, err := wfe.db.GetAccountByKey(key)
	if err != nil {
		return nil, acme.AccountDoesNotExistProblem("Error while retrieving key ID from public key")
	}
	if existingAcct == nil {
		return nil, acme.AccountDoesNotExistProblem(
			"URL in JWS 'kid' field does not correspond to an account")
	}

	if existingAcct.Status == acme.StatusDeactivated {
		return nil, acme.UnauthorizedProblem("Account has been deactivated")
	}
	return existingAcct, nil
}

func (wfe *WebFrontEndImpl) validateChallengeUpdate(
	chal *core.Challenge) (*core.Authorization, *acme.ProblemDetails) {
	// Lock the challenge for reading to do validation
	chal.RLock()
	defer chal.RUnlock()

	// Check that the existing challenge is Pending
	if chal.Status != acme.StatusPending {
		return nil, acme.MalformedProblem(
			fmt.Sprintf("Cannot update challenge with status %s, only status %s",
				chal.Status, acme.StatusPending))
	}

	return chal.Authz, nil
}

// validateAuthzForChallenge checks an authz is:
// 1) for a supported identifier type
// 2) not expired
// 3) associated to an order
// The associated order is returned when no problems are found to avoid needing
// another RLock() for the caller to get the order pointer later.
func (wfe *WebFrontEndImpl) validateAuthzForChallenge(authz *core.Authorization) (*core.Order, *acme.ProblemDetails) {
	// Lock the authz for reading
	authz.RLock()
	defer authz.RUnlock()

	ident := authz.Identifier
	if ident.Type != acme.IdentifierDNS && ident.Type != acme.IdentifierIP {
		return nil, acme.MalformedProblem(
			fmt.Sprintf("Authorization identifier was type %s, only %s and %s are supported",
				ident.Type, acme.IdentifierDNS, acme.IdentifierIP))
	}
<<<<<<< HEAD
=======

>>>>>>> 22e0a4bc
	now := time.Now()
	if now.After(authz.ExpiresDate) {
		return nil, acme.MalformedProblem(
			fmt.Sprintf("Authorization expired %s",
				authz.ExpiresDate.Format(time.RFC3339)))
	}

	existingOrder := authz.Order
	if existingOrder == nil {
		return nil, acme.InternalErrorProblem("authz missing associated order")
	}

	return existingOrder, nil
}

func (wfe *WebFrontEndImpl) updateChallenge(
	postData *authenticatedPOST,
	response http.ResponseWriter,
	request *http.Request) {

	existingAcct, prob := wfe.getAcctByKey(postData.jwk)
	if prob != nil {
		wfe.sendError(prob, response)
		return
	}

	var chalResp struct {
		KeyAuthorization *string
	}
	err := json.Unmarshal(postData.body, &chalResp)
	if err != nil {
		wfe.sendError(
			acme.MalformedProblem("Error unmarshaling body JSON"), response)
		return
	}

	// Historically challenges were updated by POSTing a KeyAuthorization. This is
	// unnecessary, the server can calculate this itself. We could ignore this if
	// sent (and that's what Boulder will do) but for Pebble we'd like to offer
	// a way to be more aggressive about pushing clients implementations in the
	// right direction, so we treat this as a malformed request.
	if chalResp.KeyAuthorization != nil {
		wfe.sendError(
			acme.MalformedProblem(
				"Challenge response body contained legacy KeyAuthorization field, "+
					"POST body should be `{}`"), response)
		return
	}

	chalID := strings.TrimPrefix(request.URL.Path, challengePath)
	existingChal := wfe.db.GetChallengeByID(chalID)
	if existingChal == nil {
		response.WriteHeader(http.StatusNotFound)
		return
	}

	authz, prob := wfe.validateChallengeUpdate(existingChal)
	if prob != nil {
		wfe.sendError(prob, response)
		return
	}
	if authz == nil {
		wfe.sendError(
			acme.InternalErrorProblem("challenge missing associated authz"), response)
		return
	}

	authz.RLock()
	authz.Order.RLock()
	orderAcctID := authz.Order.AccountID
	authz.Order.RUnlock()
	authz.RUnlock()

	if orderAcctID != existingAcct.ID {
		response.WriteHeader(http.StatusUnauthorized)
		wfe.sendError(acme.UnauthorizedProblem(
			"Account authenticating request is not the owner of the challenge"), response)
		return
	}

	existingOrder, prob := wfe.validateAuthzForChallenge(authz)
	if prob != nil {
		wfe.sendError(prob, response)
		return
	}

	// Lock the order for reading to check the expiry date
	existingOrder.RLock()
	now := time.Now()
	if now.After(existingOrder.ExpiresDate) {
		wfe.sendError(
			acme.MalformedProblem(fmt.Sprintf("order expired %s",
				existingOrder.ExpiresDate.Format(time.RFC3339))), response)
		return
	}
	existingOrder.RUnlock()

	// Lock the authorization to get the identifier value
	authz.RLock()
	ident := authz.Identifier
	authz.RUnlock()

	// If the identifier value is for a wildcard domain then strip the wildcard
	// prefix before dispatching the validation to ensure the base domain is
	// validated.
	if strings.HasPrefix(ident.Value, "*.") {
		ident.Value = strings.TrimPrefix(ident.Value, "*.")
	}

	// Submit a validation job to the VA, this will be processed asynchronously
	wfe.va.ValidateChallenge(ident, existingChal, existingAcct)

	// Lock the challenge for reading in order to write the response
	existingChal.RLock()
	defer existingChal.RUnlock()
	response.Header().Add("Link", link(existingChal.Authz.URL, "up"))
	err = wfe.writeJSONResponse(response, http.StatusOK, existingChal.Challenge)
	if err != nil {
		wfe.sendError(acme.InternalErrorProblem("Error marshalling challenge"), response)
		return
	}
}

func (wfe *WebFrontEndImpl) Certificate(
	ctx context.Context,
	response http.ResponseWriter,
	request *http.Request) {
	postData, prob := wfe.verifyPOST(request, wfe.lookupJWK)
	if prob != nil {
		wfe.sendError(prob, response)
		return
	}
	acct, prob := wfe.validPOSTAsGET(postData)
	if prob != nil {
		wfe.sendError(prob, response)
		return
	}

	serial := strings.TrimPrefix(request.URL.Path, certPath)
	cert := wfe.db.GetCertificateByID(serial)
	if cert == nil {
		response.WriteHeader(http.StatusNotFound)
		return
	}

	if cert.AccountID != acct.ID {
		response.WriteHeader(http.StatusUnauthorized)
		wfe.sendError(acme.UnauthorizedProblem(
			"Account authenticating request does not own certificate"), response)
		return
	}

	response.Header().Set("Content-Type", "application/pem-certificate-chain; charset=utf-8")
	response.WriteHeader(http.StatusOK)
	_, _ = response.Write(cert.Chain())
}

func (wfe *WebFrontEndImpl) writeJSONResponse(response http.ResponseWriter, status int, v interface{}) error {
	jsonReply, err := marshalIndent(v)
	if err != nil {
		return err // All callers are responsible for handling this error
	}

	response.Header().Set("Content-Type", "application/json; charset=utf-8")
	response.WriteHeader(status)

	// Don't worry about returning an error from Write() because the caller will
	// never handle it.
	_, _ = response.Write(jsonReply)
	return nil
}

func addNoCacheHeader(response http.ResponseWriter) {
	response.Header().Add("Cache-Control", "public, max-age=0, no-cache")
}

func marshalIndent(v interface{}) ([]byte, error) {
	return json.MarshalIndent(v, "", "   ")
}

func link(url, relation string) string {
	return fmt.Sprintf("<%s>;rel=\"%s\"", url, relation)
}

// uniqueLowerNames returns the set of all unique names in the input after all
// of them are lowercased. The returned names will be in their lowercased form
// and sorted alphabetically. See Boulder `core/util.go UniqueLowerNames`.
func uniqueLowerNames(names []string) []string {
	nameMap := make(map[string]int, len(names))
	for _, name := range names {
		nameMap[strings.ToLower(name)] = 1
	}
	unique := make([]string, 0, len(nameMap))
	for name := range nameMap {
		unique = append(unique, name)
	}
	sort.Strings(unique)
	return unique
}

// uniqueIPs returns the set of all unique IP addresses in the input.
// The returned IP addresses will be sorted in ascending order in text form.
func uniqueIPs(IPs []net.IP) []net.IP {
	uniqMap := make(map[string]net.IP)
	for _, ip := range IPs {
		uniqMap[ip.String()] = ip
	}
	results := make([]net.IP, len(uniqMap))
	for _, v := range uniqMap {
		results = append(results, v)
	}
	return results
}

// RevokeCert revokes an ACME certificate.
// It currently only implements one method of ACME revocation:
// Signing the revocation request by signing it with the certificate
// to be revoked's private key and embedding the certificate
// to be revoked's public key as a JWK in the JWS.
//
// Pebble's idea of certificate revocation is to forget the certificate exists.
// This method does not percolate to a CRL or an OCSP response.
func (wfe *WebFrontEndImpl) RevokeCert(
	ctx context.Context,
	response http.ResponseWriter,
	request *http.Request) {

	// The ACME specification handles the verification of revocation requests
	// differently from other endpoints that always use one JWS authentication
	// method. For this endpoint we need to accept a JWS with an embedded JWK, or
	// a JWS with an embedded key ID, handling each case differently in terms of
	// which certificates are authorized to be revoked by the requester

	bodyBytes, err := ioutil.ReadAll(request.Body)
	if err != nil {
		wfe.sendError(
			acme.InternalErrorProblem("unable to read request body"), response)
		return
	}
	body := string(bodyBytes)

	parsedJWS, err := wfe.parseJWS(body)
	if err != nil {
		wfe.sendError(
			acme.MalformedProblem(err.Error()), response)
		return
	}

	if prob := wfe.validPOST(request); prob != nil {
		wfe.sendError(prob, response)
		return
	}

	// Determine the authentication type for this request
	authType, prob := checkJWSAuthType(parsedJWS)
	if prob != nil {
		wfe.sendError(prob, response)
		return
	}

	// Handle the revocation request according to how it is authenticated, or if
	// the authentication type is unknown, error immediately
	if authType == embeddedKeyID {
		prob = wfe.revokeCertByKeyID(parsedJWS, request)
	} else if authType == embeddedJWK {
		prob = wfe.revokeCertByJWK(parsedJWS, request)
	} else {
		prob = acme.MalformedProblem("Malformed JWS, no KeyID or embedded JWK")
	}
	if prob != nil {
		wfe.sendError(prob, response)
		return
	}

	response.WriteHeader(http.StatusOK)
}

func (wfe *WebFrontEndImpl) revokeCertByKeyID(
	jws *jose.JSONWebSignature,
	request *http.Request) *acme.ProblemDetails {

	pubKey, prob := wfe.lookupJWK(request, jws)
	if prob != nil {
		return prob
	}

	postData, prob := wfe.verifyJWS(pubKey, jws, request)
	if prob != nil {
		return prob
	}

	existingAcct, err := wfe.db.GetAccountByKey(postData.jwk)
	if err != nil {
		return acme.MalformedProblem(fmt.Sprintf("Cannot obtain key ID from public key (%s)", err.Error()))
	}
	if existingAcct == nil {
		return acme.UnauthorizedProblem("No account found corresponding to public key authenticating this request")
	}

	// An account is only authorized to revoke its own certificates presently.
	// TODO(@cpu): Allow an account to revoke another account's certificate if
	// the revoker account has valid authorizations for all of the names in the
	// to-be-revoked certificate.
	authorizedToRevoke := func(cert *core.Certificate) *acme.ProblemDetails {
		if cert.AccountID == existingAcct.ID {
			return nil
		}
		return acme.UnauthorizedProblem(
			fmt.Sprintf(
				"The certificate being revoked is not associated with account %q",
				existingAcct.ID))
	}
	return wfe.processRevocation(postData.body, authorizedToRevoke)
}

func (wfe *WebFrontEndImpl) revokeCertByJWK(
	jws *jose.JSONWebSignature,
	request *http.Request) *acme.ProblemDetails {

	var requestKey *jose.JSONWebKey
	pubKey, prob := wfe.extractJWK(request, jws)
	if prob != nil {
		return prob
	}
	postData, prob := wfe.verifyJWS(pubKey, jws, request)
	if prob != nil {
		return prob
	}
	requestKey = postData.jwk

	// For embedded JWK revocations we decide if a requester is able to revoke a specific
	// certificate by checking that to-be-revoked certificate has the same public
	// key as the JWK that was used to authenticate the request
	authorizedToRevoke := func(cert *core.Certificate) *acme.ProblemDetails {
		if keyDigestEquals(requestKey, cert.Cert.PublicKey) {
			return nil
		}
		return acme.UnauthorizedProblem(
			"JWK embedded in revocation request must be the same public key as the cert to be revoked")
	}
	return wfe.processRevocation(postData.body, authorizedToRevoke)
}

// authorizedToRevokeCert is a callback function that can be used to validate if
// a given requester is authorized to revoke the certificate parsed out of the
// revocation request. If the requester is not authorized to revoke the
// certificate a problem is returned. It is expected to be a closure containing
// additional state (an account ID or key) that will be used to make the
// decision.
type authorizedToRevokeCert func(*core.Certificate) *acme.ProblemDetails

func (wfe *WebFrontEndImpl) processRevocation(
	jwsBody []byte,
	authorizedToRevoke authorizedToRevokeCert) *acme.ProblemDetails {

	// revokeCertReq is the ACME certificate information submitted by the client
	var revokeCertReq struct {
		Certificate string `json:"certificate"`
		Reason      *uint  `json:"reason,omitempty"`
	}
	err := json.Unmarshal(jwsBody, &revokeCertReq)
	if err != nil {
		return acme.MalformedProblem("Error unmarshaling certificate revocation JSON body")
	}

	if revokeCertReq.Reason != nil {
		r := *revokeCertReq.Reason
		if r == unusedRevocationReason || r > aACompromiseRevocationReason {
			return acme.BadRevocationReasonProblem(fmt.Sprintf("Invalid revocation reason: %d", r))
		}
	}

	derBytes, err := base64.RawURLEncoding.DecodeString(revokeCertReq.Certificate)
	if err != nil {
		return acme.MalformedProblem("Error decoding Base64url-encoded DER: " + err.Error())
	}

	cert := wfe.db.GetCertificateByDER(derBytes)
	if cert == nil {
		cert := wfe.db.GetRevokedCertificateByDER(derBytes)
		if cert != nil {
			return acme.AlreadyRevokedProblem(
				"Certificate has already been revoked.")
		} else {
			return acme.MalformedProblem(
				"Unable to find specified certificate.")
		}
	}

	if prob := authorizedToRevoke(cert); prob != nil {
		return prob
	}

	wfe.db.RevokeCertificate(cert)
	return nil
}<|MERGE_RESOLUTION|>--- conflicted
+++ resolved
@@ -1093,11 +1093,7 @@
 	// Lock the order for reading
 	order.RLock()
 	// Create one authz for each name in the order's parsed CSR
-<<<<<<< HEAD
 	for _, name := range order.Identifiers {
-=======
-	for _, name := range order.Names {
->>>>>>> 22e0a4bc
 		now := time.Now().UTC()
 		expires := now.Add(pendingAuthzExpire)
 		ident := acme.Identifier{
@@ -1786,10 +1782,6 @@
 			fmt.Sprintf("Authorization identifier was type %s, only %s and %s are supported",
 				ident.Type, acme.IdentifierDNS, acme.IdentifierIP))
 	}
-<<<<<<< HEAD
-=======
-
->>>>>>> 22e0a4bc
 	now := time.Now()
 	if now.After(authz.ExpiresDate) {
 		return nil, acme.MalformedProblem(
