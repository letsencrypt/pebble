package wfe

import (
	"context"
	"crypto"
	"crypto/sha256"
	"crypto/x509"
	"encoding/base64"
	"encoding/hex"
	"encoding/json"
	"errors"
	"fmt"
	"io/ioutil"
	"log"
	"net/http"
	"net/url"
	"path"
	"strings"
	"time"

	"gopkg.in/square/go-jose.v2"

	"github.com/jmhodges/clock"
	"github.com/letsencrypt/pebble/acme"
	"github.com/letsencrypt/pebble/core"
	"github.com/letsencrypt/pebble/db"
	"github.com/letsencrypt/pebble/va"
)

const (
	// Note: We deliberately pick endpoint paths that differ from Boulder to
	// exercise clients processing of the /directory response
	directoryPath = "/dir"
	noncePath     = "/nonce-plz"
	newRegPath    = "/sign-me-up"
	regPath       = "/my-reg/"
	newOrderPath  = "/order-plz"
	orderPath     = "/my-order/"
	authzPath     = "/authZ/"
	challengePath = "/chalZ/"
	certPath      = "/certZ/"

	// How long do pending authorizations last before expiring?
	pendingAuthzExpire = time.Hour
)

type requestEvent struct {
	ClientAddr string `json:",omitempty"`
	Endpoint   string `json:",omitempty"`
	Method     string `json:",omitempty"`
	UserAgent  string `json:",omitempty"`
}

type wfeHandlerFunc func(context.Context, *requestEvent, http.ResponseWriter, *http.Request)

func (f wfeHandlerFunc) ServeHTTP(e *requestEvent, w http.ResponseWriter, r *http.Request) {
	ctx := context.TODO()
	f(ctx, e, w, r)
}

type wfeHandler interface {
	ServeHTTP(e *requestEvent, w http.ResponseWriter, r *http.Request)
}

type topHandler struct {
	wfe wfeHandler
}

func (th *topHandler) ServeHTTP(w http.ResponseWriter, r *http.Request) {
	// TODO(@cpu): consider restoring X-Forwarded-For handling for ClientAddr
	rEvent := &requestEvent{
		ClientAddr: r.RemoteAddr,
		Method:     r.Method,
		UserAgent:  r.Header.Get("User-Agent"),
	}

	th.wfe.ServeHTTP(rEvent, w, r)
}

type WebFrontEndImpl struct {
	log   *log.Logger
	db    *db.MemoryStore
	nonce *nonceMap
	clk   clock.Clock
	va    *va.VAImpl
}

const ToSURL = "data:text/plain,Do%20what%20thou%20wilt"

func New(
	log *log.Logger,
	clk clock.Clock,
	db *db.MemoryStore,
	va *va.VAImpl) WebFrontEndImpl {
	return WebFrontEndImpl{
		log:   log,
		db:    db,
		nonce: newNonceMap(),
		clk:   clk,
		va:    va,
	}
}

func (wfe *WebFrontEndImpl) HandleFunc(
	mux *http.ServeMux,
	pattern string,
	handler wfeHandlerFunc,
	methods ...string) {

	methodsMap := make(map[string]bool)
	for _, m := range methods {
		methodsMap[m] = true
	}

	if methodsMap["GET"] && !methodsMap["HEAD"] {
		// Allow HEAD for any resource that allows GET
		methods = append(methods, "HEAD")
		methodsMap["HEAD"] = true
	}

	methodsStr := strings.Join(methods, ", ")
	defaultHandler := http.StripPrefix(pattern,
		&topHandler{
			wfe: wfeHandlerFunc(func(ctx context.Context, logEvent *requestEvent, response http.ResponseWriter, request *http.Request) {
				response.Header().Set("Replay-Nonce", wfe.nonce.createNonce())

				logEvent.Endpoint = pattern
				if request.URL != nil {
					logEvent.Endpoint = path.Join(logEvent.Endpoint, request.URL.Path)
				}

				addNoCacheHeader(response)

				if !methodsMap[request.Method] {
					response.Header().Set("Allow", methodsStr)
					wfe.sendError(acme.MethodNotAllowed(), response)
					return
				}

				wfe.log.Printf("%s %s -> calling handler()\n", request.Method, logEvent.Endpoint)

				// TODO(@cpu): Configureable request timeout
				timeout := 1 * time.Minute
				ctx, cancel := context.WithTimeout(ctx, timeout)
				handler(ctx, logEvent, response, request)
				cancel()
			},
			)})
	mux.Handle(pattern, defaultHandler)
}

func (wfe *WebFrontEndImpl) sendError(prob *acme.ProblemDetails, response http.ResponseWriter) {
	problemDoc, err := marshalIndent(prob)
	if err != nil {
		problemDoc = []byte("{\"detail\": \"Problem marshalling error message.\"}")
	}

	response.Header().Set("Content-Type", "application/problem+json")
	response.WriteHeader(prob.HTTPStatus)
	response.Write(problemDoc)
}

func (wfe *WebFrontEndImpl) Handler() http.Handler {
	m := http.NewServeMux()
	wfe.HandleFunc(m, directoryPath, wfe.Directory, "GET")
	// Note for noncePath: "GET" also implies "HEAD"
	wfe.HandleFunc(m, noncePath, wfe.Nonce, "GET")
	wfe.HandleFunc(m, newRegPath, wfe.NewRegistration, "POST")
	wfe.HandleFunc(m, newOrderPath, wfe.NewOrder, "POST")
	wfe.HandleFunc(m, orderPath, wfe.Order, "GET")
	wfe.HandleFunc(m, authzPath, wfe.Authz, "GET")
	wfe.HandleFunc(m, challengePath, wfe.Challenge, "GET", "POST")
	wfe.HandleFunc(m, certPath, wfe.Certificate, "GET")

	// TODO(@cpu): Handle regPath for existing reg updates
	return m
}

func (wfe *WebFrontEndImpl) Directory(
	ctx context.Context,
	logEvent *requestEvent,
	response http.ResponseWriter,
	request *http.Request) {

	directoryEndpoints := map[string]string{
		"new-nonce": noncePath,
		"new-reg":   newRegPath,
		"new-order": newOrderPath,
	}

	response.Header().Set("Content-Type", "application/json")

	relDir, err := wfe.relativeDirectory(request, directoryEndpoints)
	if err != nil {
		wfe.sendError(acme.InternalErrorProblem("unable to create directory"), response)
		return
	}

	response.Write(relDir)
}

func (wfe *WebFrontEndImpl) relativeDirectory(request *http.Request, directory map[string]string) ([]byte, error) {
	// Create an empty map sized equal to the provided directory to store the
	// relative-ized result
	relativeDir := make(map[string]interface{}, len(directory))

	for k, v := range directory {
		relativeDir[k] = wfe.relativeEndpoint(request, v)
	}
	relativeDir["meta"] = map[string]string{
		"terms-of-service": ToSURL,
	}

	directoryJSON, err := marshalIndent(relativeDir)
	// This should never happen since we are just marshalling known strings
	if err != nil {
		return nil, err
	}
	return directoryJSON, nil
}

func (wfe *WebFrontEndImpl) relativeEndpoint(request *http.Request, endpoint string) string {
	proto := "http"
	host := request.Host

	// If the request was received via TLS, use `https://` for the protocol
	if request.TLS != nil {
		proto = "https"
	}

	// Allow upstream proxies  to specify the forwarded protocol. Allow this value
	// to override our own guess.
	if specifiedProto := request.Header.Get("X-Forwarded-Proto"); specifiedProto != "" {
		proto = specifiedProto
	}

	// Default to "localhost" when no request.Host is provided. Otherwise requests
	// with an empty `Host` produce results like `http:///acme/new-authz`
	if request.Host == "" {
		host = "localhost"
	}

	resultUrl := url.URL{Scheme: proto, Host: host, Path: endpoint}
	return resultUrl.String()
}

func (wfe *WebFrontEndImpl) Nonce(
	ctx context.Context,
	logEvent *requestEvent,
	response http.ResponseWriter,
	request *http.Request) {
	response.WriteHeader(http.StatusNoContent)
}

/*
 * keyToID produces a string with the hex representation of the SHA256 digest
 * over a provided public key. We use this for acme.Registration ID values
 * because it makes looking up a registration by key easy (required by the spec
 * for retreiving existing registrations), and becauase it makes the reg URLs
 * somewhat human digestable/comparable.
 */
func keyToID(key crypto.PublicKey) (string, error) {
	switch t := key.(type) {
	case *jose.JSONWebKey:
		if t == nil {
			return "", fmt.Errorf("Cannot compute ID of nil key")
		}
		return keyToID(t.Key)
	case jose.JSONWebKey:
		return keyToID(t.Key)
	default:
		keyDER, err := x509.MarshalPKIXPublicKey(key)
		if err != nil {
			return "", err
		}
		spkiDigest := sha256.Sum256(keyDER)
		return hex.EncodeToString(spkiDigest[:]), nil
	}
}

func (wfe *WebFrontEndImpl) parseJWS(body string) (*jose.JSONWebSignature, error) {
	parsedJWS, err := jose.ParseSigned(body)
	if err != nil {
		return nil, errors.New("Parse error reading JWS")
	}

	if len(parsedJWS.Signatures) > 1 {
		return nil, errors.New("Too many signatures in POST body")
	}

	if len(parsedJWS.Signatures) == 0 {
		return nil, errors.New("POST JWS not signed")
	}
	return parsedJWS, nil
}

func (wfe *WebFrontEndImpl) extractJWSKey(parsedJWS *jose.JSONWebSignature) (*jose.JSONWebKey, error) {
	key := parsedJWS.Signatures[0].Header.JSONWebKey
	if key == nil {
		return nil, errors.New("No JWK in JWS header")
	}

	if !key.Valid() {
		return nil, errors.New("Invalid JWK in JWS header")
	}

	return key, nil
}

// NOTE: Unlike `verifyPOST` from the Boulder WFE this version does not
// presently handle the `regCheck` parameter or do any lookups for existing
// registrations.
func (wfe *WebFrontEndImpl) verifyPOST(
	ctx context.Context,
	logEvent *requestEvent,
	request *http.Request) ([]byte, *jose.JSONWebKey, *acme.ProblemDetails) {

	if _, ok := request.Header["Content-Length"]; !ok {
		return nil, nil, acme.MalformedProblem("missing Content-Length header on POST")
	}

	if request.Body == nil {
		return nil, nil, acme.MalformedProblem("no body on POST")
	}

	bodyBytes, err := ioutil.ReadAll(request.Body)
	if err != nil {
		return nil, nil, acme.InternalErrorProblem("unable to read request body")
	}

	body := string(bodyBytes)
	parsedJWS, err := wfe.parseJWS(body)
	if err != nil {
		return nil, nil, acme.MalformedProblem(err.Error())
	}

	keyID := parsedJWS.Signatures[0].Header.KeyID
	var pubKey *jose.JSONWebKey
	if len(keyID) > 0 {
		account := wfe.db.GetRegistrationByID(keyID)
		if account == nil {
			return nil, nil, acme.MalformedProblem(fmt.Sprintf(
				"Account %s not found.", keyID))
		}
	} else {
		pubKey, err = wfe.extractJWSKey(parsedJWS)
		if err != nil {
			return nil, nil, acme.MalformedProblem(err.Error())
		}
	}

	// TODO(@cpu): `checkAlgorithm()`

	payload, err := parsedJWS.Verify(pubKey)
	if err != nil {
		return nil, nil, acme.MalformedProblem("JWS verification error")
	}

	nonce := parsedJWS.Signatures[0].Header.Nonce
	if len(nonce) == 0 {
		return nil, nil, acme.BadNonceProblem("JWS has no anti-replay nonce")
	} else if !wfe.nonce.validNonce(nonce) {
		return nil, nil, acme.BadNonceProblem(fmt.Sprintf(
			"JWS has an invalid anti-replay nonce: %s", nonce))
	}

	headerURL, ok := parsedJWS.Signatures[0].Header.ExtraHeaders[jose.HeaderKey("url")].(string)
	if !ok || len(headerURL) == 0 {
		return nil, nil, acme.MalformedProblem("JWS header parameter 'url' required.")
	}
	expectedURL := url.URL{
		Scheme: "http",
		Host:   request.Host,
		Path:   request.RequestURI,
	}
	if expectedURL.String() != headerURL {
		return nil, nil, acme.MalformedProblem(fmt.Sprintf(
			"JWS header parameter 'url' incorrect. Expected %q, got %q",
			expectedURL.String(), headerURL))
	}

	return []byte(payload), pubKey, nil
}

func (wfe *WebFrontEndImpl) NewRegistration(
	ctx context.Context,
	logEvent *requestEvent,
	response http.ResponseWriter,
	request *http.Request) {

	body, key, prob := wfe.verifyPOST(ctx, logEvent, request)
	if prob != nil {
		wfe.sendError(prob, response)
		return
	}

	// newReg is the ACME registration information submitted by the client
	var newReg acme.Registration
	err := json.Unmarshal(body, &newReg)
	if err != nil {
		wfe.sendError(
			acme.MalformedProblem("Error unmarshaling body JSON"), response)
		return
	}

	// createdReg is the internal Pebble account object
	createdReg := core.Registration{
		Registration: newReg,
		Key:          key,
	}
	keyID, err := keyToID(key)
	if err != nil {
		wfe.sendError(acme.MalformedProblem(err.Error()), response)
		return
	}
	createdReg.ID = keyID

	// NOTE: We don't use wfe.getRegByKey here because we want to treat a
	//       "missing" reg as a non-error
	if existingReg := wfe.db.GetRegistrationByID(createdReg.ID); existingReg != nil {
		regURL := wfe.relativeEndpoint(request, fmt.Sprintf("%s%s", regPath, existingReg.ID))
		response.Header().Set("Location", regURL)
		wfe.sendError(acme.Conflict("Registration key is already in use"), response)
		return
	}

	if newReg.ToSAgreed == false {
		response.Header().Add("Link", link(ToSURL, "terms-of-service"))
		wfe.sendError(
			acme.AgreementRequiredProblem(
				"Provided registration did include true terms-of-service-agreed"),
			response)
		return
	}

	count, err := wfe.db.AddRegistration(&createdReg)
	if err != nil {
		wfe.sendError(acme.InternalErrorProblem("Error saving registration"), response)
		return
	}
	wfe.log.Printf("There are now %d registrations in memory\n", count)

	regURL := wfe.relativeEndpoint(request, fmt.Sprintf("%s%s", regPath, createdReg.ID))

	response.Header().Add("Location", regURL)
	err = wfe.writeJsonResponse(response, http.StatusCreated, newReg)
	if err != nil {
		wfe.sendError(acme.InternalErrorProblem("Error marshalling registration"), response)
		return
	}
}

func (wfe *WebFrontEndImpl) verifyOrder(order *core.Order, reg *core.Registration) *acme.ProblemDetails {
	// Lock the order for reading
	order.RLock()
	defer order.RUnlock()

	// Shouldn't happen - defensive check
	if order == nil {
		return acme.InternalErrorProblem("Order is nil")
	}
	if reg == nil {
		return acme.InternalErrorProblem("Registration is nil")
	}
	csr := order.ParsedCSR
	if csr == nil {
		return acme.InternalErrorProblem("Parsed CSR is nil")
	}
	if len(csr.DNSNames) == 0 {
		return acme.MalformedProblem("CSR has no names in it")
	}
	orderKeyID, err := keyToID(csr.PublicKey)
	if err != nil {
		return acme.MalformedProblem("CSR has an invalid PublicKey")
	}
	if orderKeyID == reg.ID {
		return acme.MalformedProblem("Certificate public key must be different than account key")
	}
	return nil
}

// makeAuthorizations populates an order with new authz's. The request parameter
// is required to make the authz URL's absolute based on the request host
func (wfe *WebFrontEndImpl) makeAuthorizations(order *core.Order, request *http.Request) error {
	var auths []string
	var authObs []*core.Authorization

	// Lock the order for reading
	order.RLock()
	// Create one authz for each name in the order's parsed CSR
	for _, name := range order.ParsedCSR.DNSNames {
		ident := acme.Identifier{
			Type:  acme.IdentifierDNS,
			Value: name,
		}
		now := wfe.clk.Now().UTC()
		expires := now.Add(pendingAuthzExpire)
		authz := &core.Authorization{
			ID:          newToken(),
			ExpiresDate: expires,
			Order:       order,
			Authorization: acme.Authorization{
				Status:     acme.StatusPending,
				Identifier: ident,
				Expires:    expires.UTC().Format(time.RFC3339),
			},
		}
		authz.URL = wfe.relativeEndpoint(request, fmt.Sprintf("%s%s", authzPath, authz.ID))
		// Create the challenges for this authz
		err := wfe.makeChallenges(authz, request)
		if err != nil {
			return err
		}
		// Save the authorization in memory
		count, err := wfe.db.AddAuthorization(authz)
		if err != nil {
			return err
		}
		wfe.log.Printf("There are now %d authorizations in the db\n", count)
		authzURL := wfe.relativeEndpoint(request, fmt.Sprintf("%s%s", authzPath, authz.ID))
		auths = append(auths, authzURL)
		authObs = append(authObs, authz)
	}
	// Unlock the order from reading
	order.RUnlock()

	// Lock the order for writing & update the order's authorizations
	order.Lock()
	order.Authorizations = auths
	order.AuthorizationObjects = authObs
	order.Unlock()
	return nil
}

func (wfe *WebFrontEndImpl) makeChallenge(
	chalType string,
	authz *core.Authorization,
	request *http.Request) (*core.Challenge, error) {
	// Create a new challenge of the requested type
	id := newToken()
	chal := &core.Challenge{
		ID: id,
		Challenge: acme.Challenge{
			Type:   chalType,
			Token:  newToken(),
			URI:    wfe.relativeEndpoint(request, fmt.Sprintf("%s%s", challengePath, id)),
			Status: acme.StatusPending,
		},
		Authz: authz,
	}

	// Add it to the in-memory database
	_, err := wfe.db.AddChallenge(chal)
	if err != nil {
		return nil, err
	}
	return chal, nil
}

// makeChallenges populates an authz with new challenges. The request parameter
// is required to make the challenge URL's absolute based on the request host
func (wfe *WebFrontEndImpl) makeChallenges(authz *core.Authorization, request *http.Request) error {
	var chals []*core.Challenge

	// TODO(@cpu): construct challenges for DNS-01
	for _, chalType := range []string{acme.ChallengeHTTP01, acme.ChallengeTLSSNI02} {
		chal, err := wfe.makeChallenge(chalType, authz, request)
		if err != nil {
			return err
		}
		chals = append(chals, chal)
	}

	// Lock the authorization for writing to update the challenges
	authz.Lock()
	authz.Challenges = nil
	for _, c := range chals {
		authz.Challenges = append(authz.Challenges, &c.Challenge)
	}
	authz.Unlock()
	return nil
}

// NewOrder creates a new Order request and populates its authorizations
func (wfe *WebFrontEndImpl) NewOrder(
	ctx context.Context,
	logEvent *requestEvent,
	response http.ResponseWriter,
	request *http.Request) {

	body, key, prob := wfe.verifyPOST(ctx, logEvent, request)
	if prob != nil {
		wfe.sendError(prob, response)
		return
	}

	existingReg, prob := wfe.getRegByKey(key)
	if prob != nil {
		wfe.sendError(prob, response)
		return
	}

	// Unpack the order request body
	var newOrder acme.Order
	err := json.Unmarshal(body, &newOrder)
	if err != nil {
		wfe.sendError(
			acme.MalformedProblem("Error unmarshaling body JSON: "+err.Error()), response)
		return
	}

	// Decode and parse the CSR bytes from the order
	csrBytes, err := base64.RawURLEncoding.DecodeString(newOrder.CSR)
	if err != nil {
		wfe.sendError(
			acme.MalformedProblem("Error decoding Base64url-encoded CSR: "+err.Error()), response)
		return
	}
	parsedCSR, err := x509.ParseCertificateRequest(csrBytes)
	if err != nil {
		wfe.sendError(
			acme.MalformedProblem("Error parsing Base64url-encoded CSR: "+err.Error()), response)
		return
	}
	expires := time.Now().AddDate(0, 0, 1)
	order := &core.Order{
		ID: newToken(),
		Order: acme.Order{
			Status:  acme.StatusPending,
			Expires: expires.UTC().Format(time.RFC3339),
			// Only the CSR, NotBefore and NotAfter fields of the client request are
			// copied as-is
			CSR:       newOrder.CSR,
			NotBefore: newOrder.NotBefore,
			NotAfter:  newOrder.NotAfter,
		},
		ExpiresDate: expires,
		ParsedCSR:   parsedCSR,
	}

	// Verify the details of the order before creating authorizations
	if err := wfe.verifyOrder(order, existingReg); err != nil {
		wfe.sendError(err, response)
		return
	}

	// Create the authorizations for the order
	err = wfe.makeAuthorizations(order, request)
	if err != nil {
		wfe.sendError(
			acme.InternalErrorProblem("Error creating authorizations for order"), response)
		return
	}

	// Add the order to the in-memory DB
	count, err := wfe.db.AddOrder(order)
	if err != nil {
		wfe.sendError(
			acme.InternalErrorProblem("Error saving order"), response)
		return
	}
	wfe.log.Printf("Added order %q to the db\n", order.ID)
	wfe.log.Printf("There are now %d orders in the db\n", count)

	orderURL := wfe.relativeEndpoint(request, fmt.Sprintf("%s%s", orderPath, order.ID))
	response.Header().Add("Location", orderURL)
	err = wfe.writeJsonResponse(response, http.StatusCreated, order.Order)
	if err != nil {
		wfe.sendError(acme.InternalErrorProblem("Error marshalling order"), response)
		return
	}
}

// Order retrieves the details of an existing order
func (wfe *WebFrontEndImpl) Order(
	ctx context.Context,
	logEvent *requestEvent,
	response http.ResponseWriter,
	request *http.Request) {

	orderID := strings.TrimPrefix(request.URL.Path, orderPath)
	order := wfe.db.GetOrderByID(orderID)
	if order == nil {
		response.WriteHeader(http.StatusNotFound)
		return
	}

	// Lock the order for reading
	order.RLock()
	defer order.RUnlock()

	// If the order has a cert ID then set the certificate URL by constructing
	// a relative path based on the HTTP request & the cert ID
	if order.CertificateObject != nil {
		order.Certificate = wfe.relativeEndpoint(
			request,
			certPath+order.CertificateObject.ID)
	}

	// Return only the initial OrderRequest not the internal object with the
	// parsedCSR
	orderReq := order.Order

	err := wfe.writeJsonResponse(response, http.StatusOK, orderReq)
	if err != nil {
		wfe.sendError(acme.InternalErrorProblem("Error marshalling order"), response)
		return
	}
}

func (wfe *WebFrontEndImpl) Authz(
	ctx context.Context,
	logEvent *requestEvent,
	response http.ResponseWriter,
	request *http.Request) {

	authzID := strings.TrimPrefix(request.URL.Path, authzPath)
	authz := wfe.db.GetAuthorizationByID(authzID)
	if authz == nil {
		response.WriteHeader(http.StatusNotFound)
		return
	}

	err := wfe.writeJsonResponse(response, http.StatusOK, authz.Authorization)
	if err != nil {
		wfe.sendError(acme.InternalErrorProblem("Error marshalling authz"), response)
		return
	}
}

func (wfe *WebFrontEndImpl) Challenge(
	ctx context.Context,
	logEvent *requestEvent,
	response http.ResponseWriter,
	request *http.Request) {

	if request.Method == "POST" {
		wfe.updateChallenge(ctx, logEvent, response, request)
		return
	}

	wfe.getChallenge(ctx, logEvent, response, request)
}

func (wfe *WebFrontEndImpl) getChallenge(
	ctx context.Context,
	logEvent *requestEvent,
	response http.ResponseWriter,
	request *http.Request) {

	chalID := strings.TrimPrefix(request.URL.Path, challengePath)
	chal := wfe.db.GetChallengeByID(chalID)
	if chal == nil {
		response.WriteHeader(http.StatusNotFound)
		return
	}

	// Lock the challenge for reading in order to write the response
	chal.RLock()
	defer chal.RUnlock()

	err := wfe.writeJsonResponse(response, http.StatusOK, chal.Challenge)
	if err != nil {
		wfe.sendError(acme.InternalErrorProblem("Error marshalling challenge"), response)
		return
	}
}

// getRegByKey finds a registration by key or returns a problem pointer if an
// existing reg can't be found or the key is invalid.
func (wfe *WebFrontEndImpl) getRegByKey(key crypto.PublicKey) (*core.Registration, *acme.ProblemDetails) {
	// Compute the registration ID for the signer's key
	regID, err := keyToID(key)
	if err != nil {
		wfe.log.Printf("keyToID err: %s\n", err.Error())
		return nil, acme.MalformedProblem("Error computing key digest")
	}

	// Find the existing registration object for that key ID
	var existingReg *core.Registration
	if existingReg = wfe.db.GetRegistrationByID(regID); existingReg == nil {
		return nil, acme.MalformedProblem("No existing registration for signer's public key")
	}
	return existingReg, nil
}

func (wfe *WebFrontEndImpl) validateChallengeUpdate(
	chal *core.Challenge,
	update *acme.Challenge,
	reg *core.Registration) (*core.Authorization, *acme.ProblemDetails) {
	// Lock the challenge for reading to do validation
	chal.RLock()
	defer chal.RUnlock()

	// Check that the challenge update is the same type as the challenge
	// NOTE: Boulder doesn't do this at the time of writing and instead increments
	//       a "StartChallengeWrongType" stat
	if update.Type != chal.Type {
		return nil, acme.MalformedProblem(
			fmt.Sprintf("Challenge update was type %s, existing challenge is type %s",
				update.Type, chal.Type))
	}

	// Check that the existing challenge is Pending
	if chal.Status != acme.StatusPending {
		return nil, acme.MalformedProblem(
			fmt.Sprintf("Cannot update challenge with status %s, only status %s",
				chal.Status, acme.StatusPending))
	}

	// Calculate the expected key authorization for the owning registration's key
	expectedKeyAuth := chal.ExpectedKeyAuthorization(reg.Key)

	// Validate the expected key auth matches the provided key auth
	if expectedKeyAuth != update.KeyAuthorization {
		return nil, acme.MalformedProblem(
			fmt.Sprintf("Incorrect key authorization: %q",
				update.KeyAuthorization))
	}

	return chal.Authz, nil
}

// validateAuthzForChallenge checks an authz is:
// 1) for a supported identifier type
// 2) not expired
// 3) associated to an order
// The associated order is returned when no problems are found to avoid needing
// another RLock() for the caller to get the order pointer later.
func (wfe *WebFrontEndImpl) validateAuthzForChallenge(authz *core.Authorization) (*core.Order, *acme.ProblemDetails) {
	// Lock the authz for reading
	authz.RLock()
	defer authz.RUnlock()

	ident := authz.Identifier
	if ident.Type != acme.IdentifierDNS {
		return nil, acme.MalformedProblem(
			fmt.Sprintf("Authorization identifier was type %s, only %s is supported",
				ident.Type, acme.IdentifierDNS))
	}

	now := wfe.clk.Now()
	if now.After(authz.ExpiresDate) {
		return nil, acme.MalformedProblem(
			fmt.Sprintf("Authorization expired %s %s",
				authz.ExpiresDate.Format(time.RFC3339)))
	}

	existingOrder := authz.Order
	if existingOrder == nil {
		return nil, acme.InternalErrorProblem("authz missing associated order")
	}

	return existingOrder, nil
}

func (wfe *WebFrontEndImpl) updateChallenge(
	ctx context.Context,
	logEvent *requestEvent,
	response http.ResponseWriter,
	request *http.Request) {

	body, key, prob := wfe.verifyPOST(ctx, logEvent, request)
	if prob != nil {
		wfe.sendError(prob, response)
		return
	}

	existingReg, prob := wfe.getRegByKey(key)
	if prob != nil {
		wfe.sendError(prob, response)
		return
	}

	var chalResp acme.Challenge
	err := json.Unmarshal(body, &chalResp)
	if err != nil {
		wfe.sendError(
			acme.MalformedProblem("Error unmarshaling body JSON"), response)
		return
	}

	chalID := strings.TrimPrefix(request.URL.Path, challengePath)
	existingChal := wfe.db.GetChallengeByID(chalID)
	if existingChal == nil {
		response.WriteHeader(http.StatusNotFound)
<<<<<<< HEAD
		return
	}

	authz, prob := wfe.validateChallengeUpdate(existingChal, &chalResp, existingReg)
	if prob != nil {
		wfe.sendError(prob, response)
		return
	}
	if authz == nil {
		wfe.sendError(
			acme.InternalErrorProblem("challenge missing associated authz"), response)
		return
	}

	existingOrder, prob := wfe.validateAuthzForChallenge(authz)
=======
		return
	}

	authz, prob := wfe.validateChallengeUpdate(existingChal, &chalResp, existingReg)
>>>>>>> f471a5b5
	if prob != nil {
		wfe.sendError(prob, response)
		return
	}
<<<<<<< HEAD

	// Lock the order for reading to check the expiry date
	existingOrder.RLock()
	now := wfe.clk.Now()
	if now.After(existingOrder.ExpiresDate) {
		wfe.sendError(
			acme.MalformedProblem(fmt.Sprintf("order expired %s %s",
				existingOrder.ExpiresDate.Format(time.RFC3339))), response)
=======
	if authz == nil {
		wfe.sendError(
			acme.InternalErrorProblem("challenge missing associated authz"), response)
>>>>>>> f471a5b5
		return
	}
	existingOrder.RUnlock()

	// Lock the authorization to get the identifier value
	authz.RLock()
	ident := authz.Identifier.Value
	authz.RUnlock()

	// Submit a validation job to the VA, this will be processed asynchronously
	wfe.va.ValidateChallenge(ident, existingChal, existingReg)

<<<<<<< HEAD
	// Lock the challenge for reading in order to write the response
	existingChal.RLock()
	defer existingChal.RUnlock()
	response.Header().Add("Link", link(existingChal.Authz.URL, "up"))
	err = wfe.writeJsonResponse(response, http.StatusOK, existingChal.Challenge)
	if err != nil {
		wfe.sendError(acme.InternalErrorProblem("Error marshalling challenge"), response)
		return
	}
=======
	existingOrder, prob := wfe.validateAuthzForChallenge(authz)
	if prob != nil {
		wfe.sendError(prob, response)
		return
	}

	// Lock the order for reading to check the expiry date
	existingOrder.RLock()
	now := wfe.clk.Now()
	if now.After(existingOrder.ExpiresDate) {
		wfe.sendError(
			acme.MalformedProblem(fmt.Sprintf("order expired %s %s",
				existingOrder.ExpiresDate.Format(time.RFC3339))), response)
		return
	}
	existingOrder.RUnlock()

	// Lock the authorization to get the identifier value
	authz.RLock()
	ident := authz.Identifier.Value
	authz.RUnlock()

	// Submit a validation job to the VA, this will be processed asynchronously
	wfe.va.ValidateChallenge(ident, existingChal, existingReg)

	// Lock the challenge for reading in order to write the response
	existingChal.RLock()
	defer existingChal.RUnlock()
	response.Header().Add("Link", link(existingChal.Authz.URL, "up"))
	err = wfe.writeJsonResponse(response, http.StatusOK, existingChal.Challenge)
	if err != nil {
		wfe.sendError(acme.InternalErrorProblem("Error marshalling challenge"), response)
		return
	}
>>>>>>> f471a5b5
}

func (wfe *WebFrontEndImpl) Certificate(
	ctx context.Context,
	logEvent *requestEvent,
	response http.ResponseWriter,
	request *http.Request) {

	serial := strings.TrimPrefix(request.URL.Path, certPath)
	cert := wfe.db.GetCertificateByID(serial)
	if cert == nil {
		response.WriteHeader(http.StatusNotFound)
		return
	}

	response.Header().Set("Content-Type", "application/pem-certificate-chain")
	response.WriteHeader(http.StatusOK)
	_, _ = response.Write(cert.Chain())
}

func (wfe *WebFrontEndImpl) writeJsonResponse(response http.ResponseWriter, status int, v interface{}) error {
	jsonReply, err := marshalIndent(v)
	if err != nil {
		return err // All callers are responsible for handling this error
	}

	response.Header().Set("Content-Type", "application/json")
	response.WriteHeader(status)

	// Don't worry about returning an error from Write() because the caller will
	// never handle it.
	_, _ = response.Write(jsonReply)
	return nil
}

func addNoCacheHeader(response http.ResponseWriter) {
	response.Header().Add("Cache-Control", "public, max-age=0, no-cache")
}

func marshalIndent(v interface{}) ([]byte, error) {
	return json.MarshalIndent(v, "", "   ")
}

func link(url, relation string) string {
	return fmt.Sprintf("<%s>;rel=\"%s\"", url, relation)
}<|MERGE_RESOLUTION|>--- conflicted
+++ resolved
@@ -884,7 +884,6 @@
 	existingChal := wfe.db.GetChallengeByID(chalID)
 	if existingChal == nil {
 		response.WriteHeader(http.StatusNotFound)
-<<<<<<< HEAD
 		return
 	}
 
@@ -899,18 +898,11 @@
 		return
 	}
 
-	existingOrder, prob := wfe.validateAuthzForChallenge(authz)
-=======
-		return
-	}
-
-	authz, prob := wfe.validateChallengeUpdate(existingChal, &chalResp, existingReg)
->>>>>>> f471a5b5
+  existingOrder, prob := wfe.validateAuthzForChallenge(authz)
 	if prob != nil {
 		wfe.sendError(prob, response)
 		return
 	}
-<<<<<<< HEAD
 
 	// Lock the order for reading to check the expiry date
 	existingOrder.RLock()
@@ -919,11 +911,6 @@
 		wfe.sendError(
 			acme.MalformedProblem(fmt.Sprintf("order expired %s %s",
 				existingOrder.ExpiresDate.Format(time.RFC3339))), response)
-=======
-	if authz == nil {
-		wfe.sendError(
-			acme.InternalErrorProblem("challenge missing associated authz"), response)
->>>>>>> f471a5b5
 		return
 	}
 	existingOrder.RUnlock()
@@ -936,7 +923,6 @@
 	// Submit a validation job to the VA, this will be processed asynchronously
 	wfe.va.ValidateChallenge(ident, existingChal, existingReg)
 
-<<<<<<< HEAD
 	// Lock the challenge for reading in order to write the response
 	existingChal.RLock()
 	defer existingChal.RUnlock()
@@ -946,42 +932,6 @@
 		wfe.sendError(acme.InternalErrorProblem("Error marshalling challenge"), response)
 		return
 	}
-=======
-	existingOrder, prob := wfe.validateAuthzForChallenge(authz)
-	if prob != nil {
-		wfe.sendError(prob, response)
-		return
-	}
-
-	// Lock the order for reading to check the expiry date
-	existingOrder.RLock()
-	now := wfe.clk.Now()
-	if now.After(existingOrder.ExpiresDate) {
-		wfe.sendError(
-			acme.MalformedProblem(fmt.Sprintf("order expired %s %s",
-				existingOrder.ExpiresDate.Format(time.RFC3339))), response)
-		return
-	}
-	existingOrder.RUnlock()
-
-	// Lock the authorization to get the identifier value
-	authz.RLock()
-	ident := authz.Identifier.Value
-	authz.RUnlock()
-
-	// Submit a validation job to the VA, this will be processed asynchronously
-	wfe.va.ValidateChallenge(ident, existingChal, existingReg)
-
-	// Lock the challenge for reading in order to write the response
-	existingChal.RLock()
-	defer existingChal.RUnlock()
-	response.Header().Add("Link", link(existingChal.Authz.URL, "up"))
-	err = wfe.writeJsonResponse(response, http.StatusOK, existingChal.Challenge)
-	if err != nil {
-		wfe.sendError(acme.InternalErrorProblem("Error marshalling challenge"), response)
-		return
-	}
->>>>>>> f471a5b5
 }
 
 func (wfe *WebFrontEndImpl) Certificate(
