--- conflicted
+++ resolved
@@ -2408,13 +2408,12 @@
 		ident.Value = strings.TrimPrefix(ident.Value, "*.")
 	}
 
-<<<<<<< HEAD
 	//if we had csr payload (so nothadcsr is nil) it should be attached to it
 	if nothadcsr == nil {
 		existingChal.Lock()
 		existingChal.Payload = onionpayload.CSR
 		existingChal.Unlock()
-=======
+
 	// Confirm challenge status again and update it immediately before sending it to the VA
 	prob = nil
 	existingChal.Lock()
@@ -2428,7 +2427,6 @@
 	if prob != nil {
 		wfe.sendError(prob, response)
 		return
->>>>>>> 087582e3
 	}
 
 	// Submit a validation job to the VA, this will be processed asynchronously
