package va

import (
	"context"
	"crypto/sha256"
	"crypto/subtle"
	"crypto/tls"
	"crypto/x509"
	"encoding/asn1"
	"encoding/base64"
	"fmt"
	"io/ioutil"
	"log"
	"math/rand"
	"net"
	"net/http"
	"net/url"
	"os"
	"runtime"
	"strconv"
	"strings"
	"time"

	"github.com/letsencrypt/challtestsrv"
	"github.com/letsencrypt/pebble/acme"
	"github.com/letsencrypt/pebble/core"
)

const (
	whitespaceCutset = "\n\r\t"
	userAgentBase    = "LetsEncrypt-Pebble-VA"

	// How long do valid authorizations last before expiring?
	validAuthzExpire = time.Hour

	// How many vaTasks can be in the channel before the WFE blocks on adding
	// another?
	taskQueueSize = 6

	// How many concurrent validations are performed?
	concurrentValidations = 3

	// noSleepEnvVar defines the environment variable name used to signal that the
	// VA should *not* sleep between validation attempts. Set this to 1 when you
	// invoke Pebble if you wish validation to be done at full speed, e.g.:
	//   PEBBLE_VA_NOSLEEP=1 pebble
	noSleepEnvVar = "PEBBLE_VA_NOSLEEP"

	// sleepTimeEnvVar defines the environment variable name used to set the time
	// the VA should sleep between validation attempts (if not disabled). Set this
	// e.g. to 5 when you invoke Pebble if you wish the delays to be between 0
	// and 5 seconds (instead between 0 and 15 seconds):
	//   PEBBLE_VA_SLEEPTIME=5 pebble
	sleepTimeEnvVar = "PEBBLE_VA_SLEEPTIME"

	// defaultSleepTime defines the default sleep time (in seconds) between
	// validation attempts. Can be disabled or modified by the environment
	// variables PEBBLE_VA_NOSLEEP resp. PEBBLE_VA_SLEEPTIME (see above).
	defaultSleepTime = 5

	// validationTimeout defines the timeout for validation attempts.
	validationTimeout = 15 * time.Second

	// noValidateEnvVar defines the environment variable name used to signal that
	// the VA should *not* actually validate challenges. Set this to 1 when you
	// invoke Pebble if you wish validation to always succeed without actually
	// making any challenge requests, e.g.:
	//   PEBBLE_VA_ALWAYS_VALID=1 pebble"
	noValidateEnvVar = "PEBBLE_VA_ALWAYS_VALID"
)

func userAgent() string {
	return fmt.Sprintf(
		"%s (%s; %s)",
		userAgentBase, runtime.GOOS, runtime.GOARCH)
}

// certNames collects up all of a certificate's subject names (Subject CN and
// Subject Alternate Names) and reduces them to a comma joined string.
func certNames(cert *x509.Certificate) string {
	var names []string
	if cert.Subject.CommonName != "" {
		names = append(names, cert.Subject.CommonName)
	}
	names = append(names, cert.DNSNames...)
	return strings.Join(names, ", ")
}

type vaTask struct {
	Identifier acme.Identifier
	Challenge  *core.Challenge
	Account    *core.Account
}

type VAImpl struct {
	log         *log.Logger
	httpPort    int
	tlsPort     int
	tasks       chan *vaTask
	sleep       bool
	sleepTime   int
	alwaysValid bool
	strict      bool
}

func New(
	log *log.Logger,
	httpPort, tlsPort int,
	strict bool) *VAImpl {
	va := &VAImpl{
		log:       log,
		httpPort:  httpPort,
		tlsPort:   tlsPort,
		tasks:     make(chan *vaTask, taskQueueSize),
		sleep:     true,
		sleepTime: defaultSleepTime,
		strict:    strict,
	}

	// Read the PEBBLE_VA_NOSLEEP environment variable string
	noSleep := os.Getenv(noSleepEnvVar)
	// If it is set to something true-like, then the VA shouldn't sleep
	switch noSleep {
	case "1", "true", "True", "TRUE":
		va.sleep = false
		va.log.Printf("Disabling random VA sleeps")
	}

	sleepTime := os.Getenv(sleepTimeEnvVar)
	sleepTimeInt, err := strconv.Atoi(sleepTime)
	if err == nil && va.sleep && sleepTimeInt >= 1 {
		va.sleepTime = sleepTimeInt
		va.log.Printf("Setting maximum random VA sleep time to %d seconds", va.sleepTime)
	}

	noValidate := os.Getenv(noValidateEnvVar)
	switch noValidate {
	case "1", "true", "True", "TRUE":
		va.alwaysValid = true
		va.log.Printf("Disabling VA challenge requests. VA always returns valid")
	}

	go va.processTasks()
	return va
}

func (va VAImpl) ValidateChallenge(ident acme.Identifier, chal *core.Challenge, acct *core.Account) {
	task := &vaTask{
		Identifier: ident,
		Challenge:  chal,
		Account:    acct,
	}
	// Submit the task for validation
	va.tasks <- task
}

func (va VAImpl) processTasks() {
	for task := range va.tasks {
		go va.process(task)
	}
}

func (va VAImpl) firstError(results chan *core.ValidationRecord) *acme.ProblemDetails {
	for i := 0; i < concurrentValidations; i++ {
		result := <-results
		if result.Error != nil {
			return result.Error
		}
	}
	return nil
}

// setAuthzValid updates an authorization and an associated challenge to be
// status valid. The authorization expiry is updated to now plus the configured
// `validAuthzExpire` duration.
func (va VAImpl) setAuthzValid(authz *core.Authorization, chal *core.Challenge) {
	authz.Lock()
	defer authz.Unlock()
	// Update the authz expiry for the new validity period
	now := time.Now().UTC()
	authz.ExpiresDate = now.Add(validAuthzExpire)
	authz.Expires = authz.ExpiresDate.Format(time.RFC3339)
	// Update the authz status
	authz.Status = acme.StatusValid

	chal.Lock()
	defer chal.Unlock()
	// Update the challenge status
	chal.Status = acme.StatusValid
}

// setOrderError updates an order with an error from an authorization
// validation.
func (va VAImpl) setOrderError(order *core.Order, err *acme.ProblemDetails) {
	order.Lock()
	defer order.Unlock()
	order.Error = err
}

// setAuthzInvalid updates an authorization and an associated challenge to be
// status invalid. The challenge's error is set to the provided problem and both
// the challenge and the authorization have their status updated to invalid.
func (va VAImpl) setAuthzInvalid(
	authz *core.Authorization,
	chal *core.Challenge,
	err *acme.ProblemDetails) {
	authz.Lock()
	defer authz.Unlock()
	// Update the authz status
	authz.Status = acme.StatusInvalid

	// Lock the challenge for update
	chal.Lock()
	defer chal.Unlock()
	// Update the challenge error field
	chal.Error = err
	// Update the challenge status
	chal.Status = acme.StatusInvalid
}

func (va VAImpl) process(task *vaTask) {
	va.log.Printf("Pulled a task from the Tasks queue: %#v", task)
	va.log.Printf("Starting %d validations.", concurrentValidations)

	chal := task.Challenge
	chal.Lock()
	// Update the validated date for the challenge
	now := time.Now().UTC()
	chal.ValidatedDate = now
	chal.Validated = chal.ValidatedDate.Format(time.RFC3339)
	authz := chal.Authz
	chal.Unlock()

	results := make(chan *core.ValidationRecord, concurrentValidations)

	// Start a number of go routines to perform concurrent validations
	for i := 0; i < concurrentValidations; i++ {
		go va.performValidation(task, results)
	}

	err := va.firstError(results)
	// If one of the results was an error, the challenge fails
	if err != nil {
		va.setAuthzInvalid(authz, chal, err)
		va.log.Printf("authz %s set INVALID by completed challenge %s", authz.ID, chal.ID)
		va.setOrderError(authz.Order, err)
		va.log.Printf("order %s set INVALID by invalid authz %s", authz.Order.ID, authz.ID)
		return
	}

	// If there was no error, then the challenge succeeded and the authz is valid
	va.setAuthzValid(authz, chal)
	va.log.Printf("authz %s set VALID by completed challenge %s", authz.ID, chal.ID)
}

func (va VAImpl) performValidation(task *vaTask, results chan<- *core.ValidationRecord) {
	if va.sleep {
		// Sleep for a random amount of time between 0 and va.sleepTime seconds
		len := time.Duration(rand.Intn(va.sleepTime))
		va.log.Printf("Sleeping for %s seconds before validating", time.Second*len)
		time.Sleep(time.Second * len)
	}

	// If `alwaysValid` is true then return a validation record immediately
	// without actually making any validation requests.
	if va.alwaysValid {
		va.log.Printf("%s is enabled. Skipping real validation of challenge %s",
			noValidateEnvVar, task.Challenge.ID)
		// NOTE(@cpu): The validation record's URL will not match the value it would
		// have received in a real validation request. For simplicity when faking
		// validation we always set it to the task identifier regardless of challenge
		// type. For example comparison, a real DNS-01 validation would set
		// the URL to the `_acme-challenge` subdomain.
		results <- &core.ValidationRecord{
<<<<<<< HEAD
			URL:         task.Identifier.Value,
=======
			URL:         task.Identifier,
>>>>>>> 22e0a4bc
			ValidatedAt: time.Now(),
		}
		return
	}

	switch task.Challenge.Type {
	case acme.ChallengeHTTP01:
		results <- va.validateHTTP01(task)
	case acme.ChallengeTLSALPN01:
		results <- va.validateTLSALPN01(task)
	case acme.ChallengeDNS01:
		results <- va.validateDNS01(task)
	default:
		va.log.Printf("Error: performValidation(): Invalid challenge type: %q", task.Challenge.Type)
	}
}

func (va VAImpl) validateDNS01(task *vaTask) *core.ValidationRecord {
	const dns01Prefix = "_acme-challenge"
	challengeSubdomain := fmt.Sprintf("%s.%s", dns01Prefix, task.Identifier)

	result := &core.ValidationRecord{
		URL:         challengeSubdomain,
		ValidatedAt: time.Now(),
	}

	ctx, cancelfunc := context.WithTimeout(context.Background(), validationTimeout)
	defer cancelfunc()

	txts, err := net.DefaultResolver.LookupTXT(ctx, challengeSubdomain)
	if err != nil {
		result.Error = acme.UnauthorizedProblem("Error retrieving TXT records for DNS challenge")
		return result
	}

	if len(txts) == 0 {
		msg := fmt.Sprintf("No TXT records found for DNS challenge")
		result.Error = acme.UnauthorizedProblem(msg)
		return result
	}

	task.Challenge.RLock()
	expectedKeyAuthorization := task.Challenge.ExpectedKeyAuthorization(task.Account.Key)
	h := sha256.Sum256([]byte(expectedKeyAuthorization))
	task.Challenge.RUnlock()
	authorizedKeysDigest := base64.RawURLEncoding.EncodeToString(h[:])

	for _, element := range txts {
		if subtle.ConstantTimeCompare([]byte(element), []byte(authorizedKeysDigest)) == 1 {
			return result
		}
	}

	msg := fmt.Sprintf("Correct value not found for DNS challenge")
	result.Error = acme.UnauthorizedProblem(msg)
	return result
}

func (va VAImpl) validateTLSALPN01(task *vaTask) *core.ValidationRecord {
	portString := strconv.Itoa(va.tlsPort)
	hostPort := net.JoinHostPort(task.Identifier.Value, portString)
	var serverNameIdentifier string
	switch task.Identifier.Type {
	case acme.IdentifierDNS:
		serverNameIdentifier = task.Identifier.Value
	case acme.IdentifierIP:
		serverNameIdentifier = reverseaddr(task.Identifier.Value)
	}
	result := &core.ValidationRecord{
		URL:         hostPort,
		ValidatedAt: time.Now(),
	}

	cs, problem := va.fetchConnectionState(hostPort, &tls.Config{
		ServerName:         serverNameIdentifier,
		NextProtos:         []string{acme.ACMETLS1Protocol},
		InsecureSkipVerify: true,
	})
	if problem != nil {
		result.Error = problem
		return result
	}

	if !cs.NegotiatedProtocolIsMutual || cs.NegotiatedProtocol != acme.ACMETLS1Protocol {
		result.Error = acme.UnauthorizedProblem(fmt.Sprintf(
			"Cannot negotiate ALPN protocol %q for %s challenge",
			acme.ACMETLS1Protocol,
			acme.ChallengeTLSALPN01,
		))
		return result
	}

	certs := cs.PeerCertificates
	if len(certs) == 0 {
		result.Error = acme.UnauthorizedProblem(fmt.Sprintf("No certs presented for %s challenge", acme.ChallengeTLSALPN01))
		return result
	}
	leafCert := certs[0]

	// Verify SNI - certificate returned must be issued only for the domain we are verifying.
	var namematch bool
	switch task.Identifier.Type {
	case acme.IdentifierDNS:
		namematch = len(leafCert.DNSNames) == 1 && strings.EqualFold(leafCert.DNSNames[0], task.Identifier.Value)
	case acme.IdentifierIP:
		namematch = len(leafCert.IPAddresses) == 1 && leafCert.IPAddresses[0].Equal(net.ParseIP(task.Identifier.Value))
	default:
		namematch = false
	}
	if !namematch {
		names := certNames(leafCert)
		errText := fmt.Sprintf(
			"Incorrect validation certificate for %s challenge. "+
				"Requested %s from %s. Received %d certificate(s), "+
				"first certificate had names %q",
			acme.ChallengeTLSALPN01, task.Identifier, hostPort, len(certs), names)
		result.Error = acme.UnauthorizedProblem(errText)
		return result
	}

	// Verify key authorization in acmeValidation extension
	expectedKeyAuthorization := task.Challenge.ExpectedKeyAuthorization(task.Account.Key)
	h := sha256.Sum256([]byte(expectedKeyAuthorization))
	for _, ext := range leafCert.Extensions {
		if ext.Critical {
			hasAcmeIdentifier := challtestsrv.IDPeAcmeIdentifier.Equal(ext.Id)
			if hasAcmeIdentifier {
				var extValue []byte
				if _, err := asn1.Unmarshal(ext.Value, &extValue); err != nil {
					errText := fmt.Sprintf("Incorrect validation certificate for %s challenge. "+
						"Malformed acmeValidation extension value.", acme.ChallengeTLSALPN01)
					result.Error = acme.UnauthorizedProblem(errText)
					return result
				}
				if subtle.ConstantTimeCompare(h[:], extValue) == 1 {
					return result
				}
				errText := fmt.Sprintf("Incorrect validation certificate for %s challenge. "+
					"Invalid acmeValidation extension value.", acme.ChallengeTLSALPN01)
				result.Error = acme.UnauthorizedProblem(errText)
				return result
			}
		}
	}

	errText := fmt.Sprintf(
		"Incorrect validation certificate for %s challenge. "+
			"Missing acmeValidationV1 extension.",
		acme.ChallengeTLSALPN01)
	result.Error = acme.UnauthorizedProblem(errText)
	return result
}

func (va VAImpl) fetchConnectionState(hostPort string, config *tls.Config) (*tls.ConnectionState, *acme.ProblemDetails) {
	conn, err := tls.DialWithDialer(&net.Dialer{Timeout: validationTimeout}, "tcp", hostPort, config)

	if err != nil {
		// TODO(@cpu): Return better err - see parseHTTPConnError from boulder
		return nil, acme.UnauthorizedProblem(
			fmt.Sprintf("Failed to connect to %s for the %s challenge", hostPort, acme.ChallengeTLSALPN01))
	}

	// close errors are not important here
	defer func() {
		_ = conn.Close()
	}()

	cs := conn.ConnectionState()
	return &cs, nil
}

func (va VAImpl) validateHTTP01(task *vaTask) *core.ValidationRecord {
	body, url, err := va.fetchHTTP(task.Identifier.Value, task.Challenge.Token)

	result := &core.ValidationRecord{
		URL:         url,
		ValidatedAt: time.Now(),
		Error:       err,
	}
	if result.Error != nil {
		return result
	}

	expectedKeyAuthorization := task.Challenge.ExpectedKeyAuthorization(task.Account.Key)
	// The server SHOULD ignore whitespace characters at the end of the body
	payload := strings.TrimRight(string(body), whitespaceCutset)
	if payload != expectedKeyAuthorization {
		result.Error = acme.UnauthorizedProblem(
			fmt.Sprintf("The key authorization file from the server did not match this challenge %q != %q",
				expectedKeyAuthorization, payload))
	}

	return result
}

// NOTE(@cpu): fetchHTTP only fetches the ACME HTTP-01 challenge path for
// a given challenge & identifier domain. It is not a challenge agnostic general
// purpose HTTP function
func (va VAImpl) fetchHTTP(identifier string, token string) ([]byte, string, *acme.ProblemDetails) {
	path := fmt.Sprintf("%s%s", acme.HTTP01BaseURL, token)
	portString := strconv.Itoa(va.httpPort)

	url := &url.URL{
		Scheme: "http",
		Host:   net.JoinHostPort(identifier, portString),
		Path:   path,
	}

	va.log.Printf("Attempting to validate w/ HTTP: %s\n", url)
	httpRequest, err := http.NewRequest("GET", url.String(), nil)
	if err != nil {
		return nil, url.String(), acme.MalformedProblem(
			fmt.Sprintf("Invalid URL %q\n", url.String()))
	}
	httpRequest.Header.Set("User-Agent", userAgent())
	httpRequest.Header.Set("Accept", "*/*")

	transport := &http.Transport{
		// We don't expect to make multiple requests to a client, so close
		// connection immediately.
		DisableKeepAlives: true,

		// We always ask for a challenge on HTTP, but
		// we should ignore certificate errors if we get redirected
		// to an HTTPS host.
		TLSClientConfig: &tls.Config{
			InsecureSkipVerify: true,
		},
	}

	client := &http.Client{
		Transport: transport,
		Timeout:   validationTimeout,
	}

	resp, err := client.Do(httpRequest)
	if err != nil {
		return nil, url.String(), acme.ConnectionProblem(err.Error())
	}

	// NOTE: This is *not* using a `io.LimitedReader` and isn't suitable for
	// production because a very large response will bog down the server. Don't
	// use Pebble anywhere that isn't a testing rig!!!
	body, err := ioutil.ReadAll(resp.Body)
	if err != nil {
		return nil, url.String(), acme.InternalErrorProblem(err.Error())
	}
	err = resp.Body.Close()
	if err != nil {
		return nil, url.String(), acme.InternalErrorProblem(err.Error())
	}

	if resp.StatusCode != 200 {
		return nil, url.String(), acme.UnauthorizedProblem(
			fmt.Sprintf("Non-200 status code from HTTP: %s returned %d",
				url.String(), resp.StatusCode))
	}

	return body, url.String(), nil
}

// reverseaddr function is borrowed from net/dnsclient.go[0] and the Go std library.
// [0]: https://golang.org/src/net/dnsclient.go
func reverseaddr(addr string) string {
	ip := net.ParseIP(addr)
	if ip == nil {
		return ""
	}
	// Apperently IP type in net package saves all ip in ipv6 formant, from biggest byte to smallest. we need last 4 bytes, so ip[15] to ip[12]
	if ip.To4() != nil {
		return fmt.Sprintf("%d.%d.%d.%d.in-addr.arpa.", ip[15], ip[14], ip[13], ip[12])
	}
	// Must be IPv6
	buf := make([]string, 0, len(ip)+1)
	// Add it, in reverse, to the buffer
	for i := len(ip) - 1; i >= 0; i-- {
		buf = append(buf, fmt.Sprintf("%x.%x", ip[i]&0x0F, ip[i]>>4))
	}
	// Append "ip6.arpa." and return (buf already has the final '.') see RFC3152 for how this address is constructed.
	buf = append(buf, "ip6.arpa.")
	return strings.Join(buf, ".")
}<|MERGE_RESOLUTION|>--- conflicted
+++ resolved
@@ -272,11 +272,7 @@
 		// type. For example comparison, a real DNS-01 validation would set
 		// the URL to the `_acme-challenge` subdomain.
 		results <- &core.ValidationRecord{
-<<<<<<< HEAD
 			URL:         task.Identifier.Value,
-=======
-			URL:         task.Identifier,
->>>>>>> 22e0a4bc
 			ValidatedAt: time.Now(),
 		}
 		return
