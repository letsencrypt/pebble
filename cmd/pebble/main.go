--- conflicted
+++ resolved
@@ -29,15 +29,11 @@
 		// Configure policies to deny certain domains
 		DomainBlocklist []string
 
-<<<<<<< HEAD
-		CertificateValidityPeriod uint
+		CertificateValidityPeriod uint64
 		RetryAfter struct {
 			Authz int
 			Order int
 		}
-=======
-		CertificateValidityPeriod uint64
->>>>>>> fe41576e
 	}
 }
 
