<<<<<<< HEAD
image: Visual Studio 2022
=======
image: Visual Studio 2019
>>>>>>> 5b7dc876

hosts:
  example.letsencrypt.org: 127.0.0.1
  elpmaxe.letsencrypt.org: 127.0.0.1

environment:
<<<<<<< HEAD
  PATH: C:\Python310-x64;C:\msys64\mingw64\bin;%USERPROFILE%\go\bin;%PATH%
=======
  PATH: C:\Python38;C:\msys64\mingw64\bin;%USERPROFILE%\go\bin;%PATH%
>>>>>>> 5b7dc876
  PEBBLE_WFE_NONCEREJECT: 0

# Declare artifacts that can become release assets on GitHub
artifacts:
  - path: deploy\pebble_windows-amd64.exe
    name: Pebble
  - path: deploy\pebble-challtestsrv_windows-amd64.exe
    name: Pebble-Challtestsrv

install:
  - git clone --single-branch --depth=1 -b master https://github.com/certbot/certbot
  - cd certbot
  - python tools\venv.py
  - venv\Scripts\activate.bat
  - cd ..

build_script:
  - go install -v -mod=vendor ./...

after_build:
  - ps: $PebbleProcess = Start-Process pebble -PassThru
  - mkdir deploy
  # Two following lines are copying built executable to the proper artifacts folder
  - copy %USERPROFILE%\go\bin\pebble.exe deploy\pebble_windows-amd64.exe
  - copy %USERPROFILE%\go\bin\pebble-challtestsrv.exe deploy\pebble-challtestsrv_windows-amd64.exe

test_script:
  # Run project unit tests (with the race detector enabled)
  - go test -mod=vendor -v -race ./...
  # Perform a test issuance with chisel2.py
  - cmd /c "set REQUESTS_CA_BUNDLE=./test/certs/pebble.minica.pem && python .\test\chisel2.py example.letsencrypt.org elpmaxe.letsencrypt.org"

before_deploy:
  - ps: .ci\publish_windows.ps1

deploy:
  - provider: GitHub
    auth_token: $(GITHUB_AUTH_TOKEN)
    # References here correspond to artifacts name fields in artifacts section
    artifact: Pebble,Pebble-Challtestsrv
    draft: true
    on:
      APPVEYOR_REPO_TAG: true<|MERGE_RESOLUTION|>--- conflicted
+++ resolved
@@ -1,19 +1,12 @@
-<<<<<<< HEAD
-image: Visual Studio 2022
-=======
+
 image: Visual Studio 2019
->>>>>>> 5b7dc876
 
 hosts:
   example.letsencrypt.org: 127.0.0.1
   elpmaxe.letsencrypt.org: 127.0.0.1
 
 environment:
-<<<<<<< HEAD
-  PATH: C:\Python310-x64;C:\msys64\mingw64\bin;%USERPROFILE%\go\bin;%PATH%
-=======
   PATH: C:\Python38;C:\msys64\mingw64\bin;%USERPROFILE%\go\bin;%PATH%
->>>>>>> 5b7dc876
   PEBBLE_WFE_NONCEREJECT: 0
 
 # Declare artifacts that can become release assets on GitHub
